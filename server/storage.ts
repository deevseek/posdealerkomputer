--- conflicted
+++ resolved
@@ -2551,11 +2551,8 @@
     // Monthly profit calculated from POS transactions (harga jual - HPP)
     let monthlySalesRevenueValue = 0;
     let monthlyCOGSValue = 0;
-<<<<<<< HEAD
     let monthlySalesProfit = 0;
-=======
     let monthlyProfit = 0;
->>>>>>> be4159e6
 
     try {
       const monthlySalesWhere = clientId
@@ -2614,28 +2611,22 @@
             ? fallbackSummaryGrossProfitValue
             : summaryGrossProfitValue;
 
-<<<<<<< HEAD
       monthlySalesProfit = resolvedGrossProfitValue;
-=======
       monthlyProfit = resolvedGrossProfitValue;
->>>>>>> be4159e6
     } catch (error) {
       console.error("Error getting monthly profit from finance manager:", error);
     }
 
-<<<<<<< HEAD
     if (monthlySalesProfit === 0 && fallbackGrossProfit !== 0) {
       monthlySalesProfit = fallbackGrossProfit;
     }
 
     if (monthlySalesProfit === 0) {
-=======
     if (monthlyProfit === 0 && fallbackGrossProfit !== 0) {
       monthlyProfit = fallbackGrossProfit;
     }
 
     if (monthlyProfit === 0) {
->>>>>>> be4159e6
       try {
         // Fallback to simplified financial record calculation (harga jual - HPP)
         const confirmedCondition = eq(financialRecords.status, 'confirmed');
@@ -2672,7 +2663,6 @@
 
         const monthlyIncome = Number(monthlyIncomeResult.total || 0);
         const monthlyCOGS = Number(monthlyCogsResult.total || 0);
-<<<<<<< HEAD
         monthlySalesProfit = Number((monthlyIncome - monthlyCOGS).toFixed(2));
       } catch (fallbackError) {
         console.error("Error calculating monthly profit from financial records:", fallbackError);
@@ -2705,11 +2695,9 @@
       if (clientId) {
         serviceIncomeConditions.push(eq(financialRecords.clientId, clientId));
         serviceCostConditions.push(eq(financialRecords.clientId, clientId));
-=======
         monthlyProfit = monthlyIncome - monthlyCOGS;
       } catch (fallbackError) {
         console.error("Error calculating monthly profit from financial records:", fallbackError);
->>>>>>> be4159e6
       }
 
       const [serviceIncomeResult] = await db
