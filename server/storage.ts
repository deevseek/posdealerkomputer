--- conflicted
+++ resolved
@@ -2269,17 +2269,14 @@
       return {
         totalIncome: summary.totalIncome,
         totalExpense: summary.totalExpense,
-<<<<<<< HEAD
         profit: grossProfit,
         netProfit: summary.netProfit ?? grossProfit,
         totalSalesRevenue,
         totalCOGS,
-=======
         profit: summary.grossProfit,
         netProfit: summary.netProfit,
         totalSalesRevenue: summary.totalSalesRevenue,
         totalCOGS: summary.totalCOGS,
->>>>>>> cc750d5a
         records
       };
     } catch (error) {
@@ -2370,17 +2367,14 @@
       return {
         totalIncome: totalIncome.toString(),
         totalExpense: totalExpense.toString(),
-<<<<<<< HEAD
         profit: grossProfit,
         netProfit: (totalIncome - totalExpense).toString(),
         totalSalesRevenue,
         totalCOGS,
-=======
         profit: (totalSalesRevenue - totalCOGS).toString(),
         netProfit: (totalIncome - totalExpense).toString(),
         totalSalesRevenue: totalSalesRevenue.toString(),
         totalCOGS: totalCOGS.toString(),
->>>>>>> cc750d5a
         records
       };
     }
@@ -2532,7 +2526,6 @@
     let monthlyProfitFromSales = false;
 
     try {
-<<<<<<< HEAD
       const monthlySalesWhere = clientId
         ? and(
             eq(transactions.type, 'sale'),
@@ -2562,11 +2555,9 @@
         monthlyProfit = Number((monthlySalesValue - monthlyCOGSValue).toFixed(2));
         monthlyProfitFromSales = true;
       }
-=======
       const { financeManager } = await import('./financeManager');
       const summary = await financeManager.getSummary(startOfMonth, new Date());
       monthlyProfit = Number(summary.grossProfit || 0);
->>>>>>> cc750d5a
     } catch (error) {
       console.error("Error calculating monthly POS profit from transactions:", error);
     }
