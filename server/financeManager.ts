import { db } from "./db";
import { 
  financialRecords, 
  employees, 
  payrollRecords, 
  attendanceRecords,
  products,
  accounts,
  journalEntries,
  journalEntryLines,
  transactions,
  transactionItems,
  serviceTickets,
  type InsertFinancialRecord,
  type FinancialRecord,
  type InsertEmployee,
  type Employee,
  type InsertPayrollRecord,
  type PayrollRecord,
  type InsertAttendanceRecord,
  type AttendanceRecord,
  type JournalEntry,
  type InsertJournalEntry,
  type JournalEntryLine,
  type InsertJournalEntryLine,
  type Account
} from "@shared/schema";
import { eq, and, gte, lte, desc, sum, count, sql, inArray } from "drizzle-orm";

// Default Chart of Accounts codes - Enhanced with Indonesian accounting terminology
const ACCOUNT_CODES = {
  // Assets (Aset)
  CASH: '1111', // Kas
  BANK: '1112', // Bank
  ACCOUNTS_RECEIVABLE: '1120', // Piutang Dagang
  INVENTORY: '1130', // Persediaan Barang
  DAMAGED_GOODS_INVENTORY: '1135', // Persediaan Barang Rusak
  
  // Liabilities (Kewajiban)
  ACCOUNTS_PAYABLE: '2110', // Hutang Dagang
  CUSTOMER_DEPOSITS: '2120', // Uang Muka Pelanggan
  
  // Revenue (Pendapatan)
  SALES_REVENUE: '4110', // Pendapatan Penjualan
  SERVICE_REVENUE: '4210', // Pendapatan Jasa Service
  
  // Expenses (Beban)
  COST_OF_GOODS_SOLD: '5110', // Harga Pokok Penjualan
  WARRANTY_EXPENSE: '5120', // Beban Garansi
  DAMAGED_GOODS_LOSS: '5130', // Kerugian Barang Rusak
  PAYROLL_EXPENSE: '5210', // Beban Gaji
  OTHER_EXPENSE: '5290', // Beban Lain-lain
};

export class FinanceManager {
  // Helper method to get account by code
  private async getAccountByCode(code: string): Promise<Account | null> {
    const [account] = await db.select().from(accounts).where(eq(accounts.code, code)).limit(1);
    return account || null;
  }

  // Initialize default chart of accounts
  async initializeDefaultAccounts(): Promise<{ success: boolean; message: string; accountsCreated: number }> {
    try {
      const { defaultAccounts } = await import('./defaultAccounts');
      
      let accountsCreated = 0;
      
      for (const account of defaultAccounts) {
        try {
          // Check if account already exists
          const existing = await this.getAccountByCode(account.code);
          
          if (!existing) {
            // Insert new account
            await db.insert(accounts).values({
              code: account.code,
              name: account.name,
              type: account.type,
              subtype: account.subtype,
              normalBalance: account.normalBalance,
              parentCode: account.parentCode || null,
              description: account.description,
              balance: '0'
            });
            accountsCreated++;
            console.log(`✅ Created account: ${account.code} - ${account.name}`);
          }
        } catch (error) {
          console.error(`❌ Error creating account ${account.code}:`, error);
          // Continue with other accounts
        }
      }
      
      return {
        success: true,
        message: `Successfully initialized chart of accounts. Created ${accountsCreated} new accounts.`,
        accountsCreated
      };
    } catch (error) {
      console.error('Error initializing default accounts:', error);
      return {
        success: false,
        message: `Failed to initialize default accounts: ${(error as Error).message}`,
        accountsCreated: 0
      };
    }
  }
  
  // Create Journal Entry with double-entry bookkeeping
  async createJournalEntry(
    data: {
      description: string;
      reference?: string;
      referenceType?: string;
      lines: {
        accountCode: string;
        description: string;
        debitAmount?: string;
        creditAmount?: string;
      }[];
      userId: string;
    },
    tx?: any
  ): Promise<{ success: boolean; journalEntry?: JournalEntry; error?: string }> {
    const dbClient = tx || db;
    try {
      // Validate that debits equal credits
      const totalDebits = data.lines.reduce((sum, line) => sum + Number(line.debitAmount || 0), 0);
      const totalCredits = data.lines.reduce((sum, line) => sum + Number(line.creditAmount || 0), 0);
      
      if (Math.abs(totalDebits - totalCredits) > 0.01) {
        return {
          success: false,
          error: `Debits (${totalDebits}) must equal Credits (${totalCredits})`
        };
      }
      
      const totalAmount = totalDebits;
      const journalNumber = `JE-${Date.now()}`;
      
      // Create journal entry
      const [journalEntry] = await dbClient.insert(journalEntries).values({
        journalNumber,
        date: new Date(),
        description: data.description,
        reference: data.reference,
        referenceType: data.referenceType,
        totalAmount: totalAmount.toString(),
        status: 'posted',
        userId: data.userId
      }).returning();
      
      // Create journal entry lines and update account balances
      for (const lineData of data.lines) {
        const account = await this.getAccountByCode(lineData.accountCode);
        if (!account) {
          return {
            success: false,
            error: `Account with code ${lineData.accountCode} not found`
          };
        }
        
        // Create journal entry line
        await dbClient.insert(journalEntryLines).values({
          journalEntryId: journalEntry.id,
          accountId: account.id,
          description: lineData.description,
          debitAmount: lineData.debitAmount || '0',
          creditAmount: lineData.creditAmount || '0'
        });
        
        // Update account balance based on normal balance
        const debitAmount = Number(lineData.debitAmount || 0);
        const creditAmount = Number(lineData.creditAmount || 0);
        let balanceChange = 0;
        
        if (account.normalBalance === 'debit') {
          balanceChange = debitAmount - creditAmount;
        } else {
          balanceChange = creditAmount - debitAmount;
        }
        
        await dbClient.update(accounts)
          .set({ 
            balance: sql`${accounts.balance} + ${balanceChange}`,
            updatedAt: new Date()
          })
          .where(eq(accounts.id, account.id));
      }
      
      return { success: true, journalEntry };
      
    } catch (error) {
      console.error('Error creating journal entry:', error);
      return {
        success: false,
        error: `Failed to create journal entry: ${error instanceof Error ? error.message : 'Unknown error'}`
      };
    }
  }
  
  // Enhanced transaction creation with automatic journal entries
  async createTransactionWithJournal(
    data: {
      type: 'income' | 'expense' | 'transfer';
      category: string;
      subcategory?: string;
      amount: string;
      description: string;
      referenceType?: string;
      reference?: string;
      paymentMethod?: string;
      tags?: string[];
      userId: string;
    },
    tx?: any
  ): Promise<{ success: boolean; transaction?: FinancialRecord; error?: string }> {
    const dbClient = tx || db;
    try {
      // Create the financial record
      const [transaction] = await dbClient.insert(financialRecords).values({
        type: data.type,
        category: data.category,
        subcategory: data.subcategory,
        amount: data.amount,
        description: data.description,
        reference: data.reference,
        referenceType: data.referenceType,
        paymentMethod: data.paymentMethod,
        tags: data.tags,
        status: 'confirmed',
        userId: data.userId
      }).returning();
      
      // Create corresponding journal entries
      const amount = Number(data.amount);
      let journalLines: Array<{
        accountCode: string;
        description: string;
        debitAmount?: string;
        creditAmount?: string;
      }> = [];
      
      // Map categories to accounts and create journal entries
      if (data.type === 'income') {
        // Income: Debit Cash/Bank, Credit Revenue
        const cashAccount = data.paymentMethod === 'cash' ? ACCOUNT_CODES.CASH : ACCOUNT_CODES.BANK;
        const revenueAccount = data.category === 'Service Revenue' ? ACCOUNT_CODES.SERVICE_REVENUE : ACCOUNT_CODES.SALES_REVENUE;
        
        journalLines = [
          {
            accountCode: cashAccount,
            description: `Receive payment - ${data.description}`,
            debitAmount: amount.toString()
          },
          {
            accountCode: revenueAccount,
            description: data.description,
            creditAmount: amount.toString()
          }
        ];
      } else if (data.type === 'expense') {
        // Expense: Debit Expense, Credit Cash/Bank
        const cashAccount = data.paymentMethod === 'cash' ? ACCOUNT_CODES.CASH : ACCOUNT_CODES.BANK;
        const expenseAccount = data.category === 'Payroll' ? ACCOUNT_CODES.PAYROLL_EXPENSE : ACCOUNT_CODES.OTHER_EXPENSE;
        
        journalLines = [
          {
            accountCode: expenseAccount,
            description: data.description,
            debitAmount: amount.toString()
          },
          {
            accountCode: cashAccount,
            description: `Payment - ${data.description}`,
            creditAmount: amount.toString()
          }
        ];
      }
      
      // Create journal entry if we have lines
      if (journalLines.length > 0) {
        const journalResult = await this.createJournalEntry({
          description: `${data.type.toUpperCase()}: ${data.description}`,
          reference: transaction.id,
          referenceType: 'financial_transaction',
          lines: journalLines,
          userId: data.userId
        }, tx);
        
        if (!journalResult.success) {
          console.warn('Failed to create journal entry:', journalResult.error);
        } else {
          // Link the journal entry to the financial record
          await dbClient.update(financialRecords)
            .set({ journalEntryId: journalResult.journalEntry?.id })
            .where(eq(financialRecords.id, transaction.id));
        }
      }
      
      return { success: true, transaction };
      
    } catch (error) {
      console.error('Error creating transaction with journal:', error);
      return {
        success: false,
        error: `Failed to create transaction: ${error instanceof Error ? error.message : 'Unknown error'}`
      };
    }
  }
  // Standard Accounting Reports
  async getBalanceSheet(asOfDate?: Date): Promise<{
    assets: { [category: string]: { accounts: Array<{ name: string; balance: number; code: string }>, total: number } },
    liabilities: { [category: string]: { accounts: Array<{ name: string; balance: number; code: string }>, total: number } },
    equity: { [category: string]: { accounts: Array<{ name: string; balance: number; code: string }>, total: number } },
    totalAssets: number,
    totalLiabilities: number,
    totalEquity: number,
    balanceCheck: boolean
  }> {
    const asOf = asOfDate || new Date();
    
    // Get all accounts with their current balances
    const allAccounts = await db.select({
      id: accounts.id,
      code: accounts.code,
      name: accounts.name,
      type: accounts.type,
      subtype: accounts.subtype,
      balance: accounts.balance,
      normalBalance: accounts.normalBalance
    })
    .from(accounts)
    .where(and(
      eq(accounts.isActive, true),
      sql`${accounts.type} IN ('asset', 'liability', 'equity')`
    ))
    .orderBy(accounts.code);
    
    const assets: any = {};
    const liabilities: any = {};
    const equity: any = {};
    
    let totalAssets = 0;
    let totalLiabilities = 0;
    let totalEquity = 0;
    
    allAccounts.forEach(account => {
      const balance = Number(account.balance);
      const accountInfo = {
        name: account.name,
        balance: balance,
        code: account.code
      };
      
      if (account.type === 'asset') {
        const category = account.subtype || 'Other Assets';
        if (!assets[category]) {
          assets[category] = { accounts: [], total: 0 };
        }
        assets[category].accounts.push(accountInfo);
        assets[category].total += balance;
        totalAssets += balance;
      } else if (account.type === 'liability') {
        const category = account.subtype || 'Other Liabilities';
        if (!liabilities[category]) {
          liabilities[category] = { accounts: [], total: 0 };
        }
        liabilities[category].accounts.push(accountInfo);
        liabilities[category].total += balance;
        totalLiabilities += balance;
      } else if (account.type === 'equity') {
        const category = account.subtype || 'Owner Equity';
        if (!equity[category]) {
          equity[category] = { accounts: [], total: 0 };
        }
        equity[category].accounts.push(accountInfo);
        equity[category].total += balance;
        totalEquity += balance;
      }
    });
    
    const balanceCheck = Math.abs(totalAssets - (totalLiabilities + totalEquity)) < 0.01;
    
    return {
      assets,
      liabilities,
      equity,
      totalAssets,
      totalLiabilities,
      totalEquity,
      balanceCheck
    };
  }
  
  async getIncomeStatement(startDate?: Date, endDate?: Date): Promise<{
    revenue: { [category: string]: { accounts: Array<{ name: string; amount: number; code: string }>, total: number } },
    expenses: { [category: string]: { accounts: Array<{ name: string; amount: number; code: string }>, total: number } },
    totalRevenue: number,
    totalExpenses: number,
    grossProfit: number,
    netIncome: number
  }> {
    const start = startDate || new Date(new Date().getFullYear(), 0, 1); // Beginning of year
    const end = endDate || new Date();
    
    // Get revenue and expense accounts with their activity in the period
    const revenueAndExpenseAccounts = await db.select({
      id: accounts.id,
      code: accounts.code,
      name: accounts.name,
      type: accounts.type,
      subtype: accounts.subtype,
      normalBalance: accounts.normalBalance
    })
    .from(accounts)
    .where(and(
      eq(accounts.isActive, true),
      sql`${accounts.type} IN ('revenue', 'expense')`
    ))
    .orderBy(accounts.code);

    const revenue: any = {};
    const expenses: any = {};
    let totalRevenue = 0;
    let totalExpenses = 0;

    // Calculate account activity for the period, ONLY for 'confirmed' financial records
    for (const account of revenueAndExpenseAccounts) {
      // Get journal entry lines for this account in the period
      const activityQuery = await db.select({
        debitAmount: journalEntryLines.debitAmount,
        creditAmount: journalEntryLines.creditAmount
      })
      .from(journalEntryLines)
      .innerJoin(journalEntries, eq(journalEntryLines.journalEntryId, journalEntries.id))
      .where(and(
        eq(journalEntryLines.accountId, account.id),
        gte(journalEntries.date, start),
        lte(journalEntries.date, end),
        eq(journalEntries.status, 'posted')
      ));

      // Filter only 'confirmed' financial records for this account
      // ...existing code...
      let periodActivity = 0;
      activityQuery.forEach((line) => {
        const debit = Number(line.debitAmount ?? 0);
        const credit = Number(line.creditAmount ?? 0);
        if (account.normalBalance === 'credit') {
          periodActivity += credit - debit;
        } else {
          periodActivity += debit - credit;
        }
      });

      // Only include accounts with activity
      if (Math.abs(periodActivity) > 0.01) {
        const accountInfo = {
          name: account.name,
          amount: periodActivity,
          code: account.code
        };

        if (account.type === 'revenue') {
          const category = account.subtype || 'Other Revenue';
          if (!revenue[category]) {
            revenue[category] = { accounts: [], total: 0 };
          }
          revenue[category].accounts.push(accountInfo);
          revenue[category].total += periodActivity;
          totalRevenue += periodActivity;
        } else if (account.type === 'expense') {
          const category = account.subtype || 'Other Expenses';
          if (!expenses[category]) {
            expenses[category] = { accounts: [], total: 0 };
          }
          expenses[category].accounts.push(accountInfo);
          expenses[category].total += periodActivity;
          totalExpenses += periodActivity;
        }
      }
    }

    // Calculate gross profit (Revenue - COGS)
    const cogs = expenses['cost_of_goods_sold']?.total || 0;
    const grossProfit = totalRevenue - cogs;
    const netIncome = totalRevenue - totalExpenses;

    return {
      revenue,
      expenses,
      totalRevenue,
      totalExpenses,
      grossProfit,
      netIncome
    };
  }
  
  // Get Chart of Accounts
  async getChartOfAccounts(): Promise<Account[]> {
    return await db.select().from(accounts)
      .where(eq(accounts.isActive, true))
      .orderBy(accounts.code);
  }
  
  // Financial Transactions (Enhanced)
  async createTransaction(
    data: {
      type: 'income' | 'expense' | 'transfer';
      category: string;
      subcategory?: string;
      amount: string;
      description: string;
      referenceType?: string;
      reference?: string;
      paymentMethod?: string;
      tags?: string[];
      userId: string;
    },
    tx?: any
  ): Promise<FinancialRecord> {
    // Use the enhanced method that creates journal entries
    const result = await this.createTransactionWithJournal(data, tx);
    
    if (!result.success || !result.transaction) {
      throw new Error(result.error || 'Failed to create transaction');
    }
    
    return result.transaction;
  }

  async getTransactions(filters?: {
    type?: string;
    category?: string;
    startDate?: Date;
    endDate?: Date;
    referenceType?: string;
  }): Promise<FinancialRecord[]> {
    const conditions = [];
    if (filters?.type) conditions.push(eq(financialRecords.type, filters.type));
    if (filters?.category) conditions.push(eq(financialRecords.category, filters.category));
    if (filters?.referenceType) conditions.push(eq(financialRecords.referenceType, filters.referenceType));
    if (filters?.startDate) conditions.push(gte(financialRecords.createdAt, filters.startDate));
    if (filters?.endDate) conditions.push(lte(financialRecords.createdAt, filters.endDate));
    
    if (conditions.length > 0) {
      return await db
        .select()
        .from(financialRecords)
        .where(and(...conditions))
        .orderBy(desc(financialRecords.createdAt));
    }
    
    return await db
      .select()
      .from(financialRecords)
      .orderBy(desc(financialRecords.createdAt));
  }

  async getSummary(startDate?: Date, endDate?: Date): Promise<{
    totalIncome: string;
    totalExpense: string;
    netProfit: string;
    totalSalesRevenue: string;
    totalCOGS: string;
    totalRefunds: string;
    transactionCount: number;
    inventoryValue: string;
    inventoryCount: number;
    breakdown: {
      categories: { [key: string]: { income: number; expense: number; count: number } };
      paymentMethods: { [key: string]: number };
      sources: { [key: string]: { amount: number; count: number } };
      subcategories: { [key: string]: { amount: number; type: string; count: number } };
      inventory: { [key: string]: { value: number; stock: number; avgCost: number } };
    };
  }> {
    const conditions = [];
    if (startDate) conditions.push(gte(financialRecords.createdAt, startDate));
    if (endDate) conditions.push(lte(financialRecords.createdAt, endDate));
    
    const whereClause = conditions.length > 0 ? and(...conditions) : undefined;
    
    // Tambahkan filter status 'confirmed' ke semua query
    const confirmedCondition = eq(financialRecords.status, 'confirmed');
    const whereClauseWithStatus = whereClause ? and(confirmedCondition, whereClause) : confirmedCondition;

    // Total income - EXCLUDE refunds from revenue calculation for accounting accuracy
    const [incomeResult] = await db
      .select({ total: sum(financialRecords.amount) })
      .from(financialRecords)
      .where(and(
        eq(financialRecords.type, 'income'),
        sql`${financialRecords.category} NOT LIKE '%Refund%'`,
        sql`${financialRecords.category} != 'Returns and Allowances'`,
        sql`${financialRecords.description} NOT LIKE '%Refund%'`,
        whereClauseWithStatus
      ));

    // Get service cancellation expenses to subtract from revenue for accurate NET revenue calculation
    const [cancellationExpenseResult] = await db
      .select({ total: sum(financialRecords.amount) })
      .from(financialRecords)
      .where(and(
        eq(financialRecords.type, 'expense'),
        sql`${financialRecords.category} IN ('Service Cancellation', 'Warranty Refund')`,
        whereClauseWithStatus
      ));

    // Total expense - calculate properly excluding asset purchases
    const allExpenses = await db
      .select({
        category: financialRecords.category,
        amount: financialRecords.amount
      })
      .from(financialRecords)
      .where(and(eq(financialRecords.type, 'expense'), whereClauseWithStatus));

    // Exclude inventory purchases AND cancellation expenses from expense calculation 
    // (cancellation expenses are already netted from revenue above)
    const actualExpenses = allExpenses.filter((expense: { category: string; amount: string }) =>
      expense.category !== 'Inventory Purchase' &&
      expense.category !== 'Service Cancellation' &&
      expense.category !== 'Warranty Refund' &&
      !expense.category?.toLowerCase().includes('purchase') &&
      !expense.category?.toLowerCase().includes('asset')
    );

    const totalExpenseAmount = actualExpenses.reduce((sum: number, expense: { amount: string }) => sum + Number(expense.amount), 0);

    const grossIncome = Number(incomeResult.total || 0);
    const cancellationExpenses = Number(cancellationExpenseResult.total || 0);
    const totalIncome = grossIncome - cancellationExpenses; // Net revenue after cancellations
    const totalExpense = totalExpenseAmount;

    const [cogsResult] = await db
      .select({ total: sum(financialRecords.amount) })
      .from(financialRecords)
      .where(and(
        eq(financialRecords.type, 'expense'),
        sql`LOWER(${financialRecords.category}) = 'cost of goods sold'`,
        whereClauseWithStatus
      ));

<<<<<<< HEAD
    // Calculate sales revenue directly from sales transactions for accurate HPP comparison
    const salesConditions = [eq(transactions.type, 'sale')];
    if (startDate) salesConditions.push(gte(transactions.createdAt, startDate));
    if (endDate) salesConditions.push(lte(transactions.createdAt, endDate));

    const salesWhere = salesConditions.length > 1 ? and(...salesConditions) : salesConditions[0];

    const [salesTotalResult] = await db
      .select({ total: sum(transactions.total) })
      .from(transactions)
      .where(salesWhere);

    // Subtract product return transactions if present
    const returnConditions = [eq(transactions.type, 'return')];
    if (startDate) returnConditions.push(gte(transactions.createdAt, startDate));
    if (endDate) returnConditions.push(lte(transactions.createdAt, endDate));

    const returnWhere = returnConditions.length > 1 ? and(...returnConditions) : returnConditions[0];

    const [returnsTotalResult] = await db
      .select({ total: sum(transactions.total) })
      .from(transactions)
      .where(returnWhere);

    let totalSalesRevenue = Math.max(
      0,
      Number(salesTotalResult?.total || 0) - Number(returnsTotalResult?.total || 0)
    );

    // Build a fallback COGS calculation from sold items when financial records are missing
    let totalCOGS = Number(cogsResult?.total || 0);

    if (totalCOGS === 0) {
      const saleItems = await db
        .select({
          productId: transactionItems.productId,
          totalQuantity: sql<number>`SUM(${transactionItems.quantity})`
        })
        .from(transactionItems)
        .innerJoin(transactions, eq(transactionItems.transactionId, transactions.id))
        .where(salesWhere)
        .groupBy(transactionItems.productId);

      if (saleItems.length > 0) {
        const productIds = saleItems
          .map((item) => item.productId)
          .filter((id): id is string => Boolean(id));

        if (productIds.length > 0) {
          const productCosts = await db
            .select({
              id: products.id,
              averageCost: products.averageCost,
              lastPurchasePrice: products.lastPurchasePrice
            })
            .from(products)
            .where(inArray(products.id, productIds));

          const costMap = new Map(
            productCosts.map((product) => {
              const avgCost = Number(product.averageCost || 0);
              const lastCost = Number(product.lastPurchasePrice || 0);
              return [product.id, avgCost > 0 ? avgCost : lastCost];
            })
          );

          const computedCOGS = saleItems.reduce((sum, item) => {
            const quantity = Number(item.totalQuantity || 0);
            const unitCost = costMap.get(item.productId) || 0;
            return sum + quantity * unitCost;
          }, 0);

          if (computedCOGS > 0) {
            totalCOGS = computedCOGS;
          }
        }
      }
    }

    // If there are no sales transactions in the period, fall back to income-based totals
    if (totalSalesRevenue === 0 && totalCOGS === 0) {
      totalSalesRevenue = totalIncome;
      totalCOGS = Number(cogsResult?.total || 0);
    }
=======
    const totalSalesRevenue = totalIncome;
    const totalCOGS = Number(cogsResult?.total || 0);
>>>>>>> 4b70e1bf

    // Count
    const [countResult] = await db
      .select({ count: count() })
      .from(financialRecords)
      .where(whereClauseWithStatus);

    // Breakdown by category
    const categoryBreakdown = await db
      .select({
        category: financialRecords.category,
        type: financialRecords.type,
        total: sum(financialRecords.amount),
        count: count()
      })
      .from(financialRecords)
      .where(whereClauseWithStatus)
      .groupBy(financialRecords.category, financialRecords.type);

    // Breakdown by subcategory
    const subcategoryBreakdown = await db
      .select({
        subcategory: financialRecords.subcategory,
        type: financialRecords.type,
        total: sum(financialRecords.amount),
        count: count()
      })
      .from(financialRecords)
      .where(whereClauseWithStatus)
      .groupBy(financialRecords.subcategory, financialRecords.type);

    // Breakdown by payment method
    const paymentBreakdown = await db
      .select({
        paymentMethod: financialRecords.paymentMethod,
        total: sum(financialRecords.amount)
      })
      .from(financialRecords)
      .where(whereClauseWithStatus)
      .groupBy(financialRecords.paymentMethod);

    // Breakdown by source/reference type
    const sourceBreakdown = await db
      .select({
        referenceType: financialRecords.referenceType,
        total: sum(financialRecords.amount),
        count: count()
      })
      .from(financialRecords)
      .where(whereClauseWithStatus)
      .groupBy(financialRecords.referenceType);

    // Inventory value calculation
    const inventoryBreakdown = await db
      .select({
        name: products.name,
        stock: products.stock,
        averageCost: products.averageCost,
        sellingPrice: products.sellingPrice,
        totalValue: sql<number>`${products.stock} * COALESCE(${products.averageCost}, 0)`,
      })
      .from(products)
      .where(and(eq(products.isActive, true), gte(products.stock, 0)));

    type InventoryBreakdownRow = {
      name: string | null;
      stock: number | null;
      averageCost: string | null;
      sellingPrice: string | null;
      totalValue: number | null;
    };

    const inventoryBreakdownRows = inventoryBreakdown as InventoryBreakdownRow[];

    const totalInventoryValue = inventoryBreakdownRows.reduce(
      (total, item) => total + Number(item.totalValue ?? 0),
      0
    );

    const totalInventoryCount = inventoryBreakdownRows.reduce(
      (total, item) => total + Number(item.stock ?? 0),
      0
    );

    // Get total refunds separately for proper accounting
    const [refundResult] = await db
      .select({ total: sum(financialRecords.amount) })
      .from(financialRecords)
      .where(and(
        sql`${financialRecords.type} = 'refund_recovery' OR ${financialRecords.category} = 'Returns and Allowances'`,
        whereClauseWithStatus
      ));

    const totalRefunds = Number(refundResult.total || 0);

    // Process category breakdown
    const categories: { [key: string]: { income: number; expense: number; count: number } } = {};
    categoryBreakdown.forEach((item) => {
      if (!item.category) {
        return;
      }

      if (!categories[item.category]) {
        categories[item.category] = { income: 0, expense: 0, count: 0 };
      }
      if (item.type === 'income') {
        categories[item.category].income = Number(item.total ?? 0);
      } else {
        categories[item.category].expense = Number(item.total ?? 0);
      }
      categories[item.category].count += item.count;
    });

    // Process subcategory breakdown
    const subcategories: { [key: string]: { amount: number; type: string; count: number } } = {};
    subcategoryBreakdown.forEach((item) => {
      if (item.subcategory) {
        subcategories[item.subcategory] = {
          amount: Number(item.total ?? 0),
          type: item.type,
          count: item.count
        };
      }
    });

    // Process payment method breakdown
    const paymentMethods: { [key: string]: number } = {};
    paymentBreakdown.forEach((item) => {
      if (item.paymentMethod) {
        paymentMethods[item.paymentMethod] = Number(item.total ?? 0);
      }
    });

    // Process source breakdown
    const sources: { [key: string]: { amount: number; count: number } } = {};
    sourceBreakdown.forEach((item) => {
      if (item.referenceType) {
        sources[item.referenceType] = {
          amount: Number(item.total ?? 0),
          count: item.count
        };
      }
    });

    // Process inventory breakdown
    const inventory: { [key: string]: { value: number; stock: number; avgCost: number } } = {};
    inventoryBreakdownRows.forEach((item) => {
      if (!item.name) {
        return;
      }

      inventory[item.name] = {
        value: Number(item.totalValue ?? 0),
        stock: Number(item.stock ?? 0),
        avgCost: Number(item.averageCost ?? 0)
      };
    });

    return {
      totalIncome: totalIncome.toString(),
      totalExpense: totalExpense.toString(),
      netProfit: (totalSalesRevenue - totalCOGS).toString(),
      totalSalesRevenue: totalSalesRevenue.toString(),
      totalCOGS: totalCOGS.toString(),
      totalRefunds: totalRefunds.toString(),
      transactionCount: countResult.count,
      inventoryValue: totalInventoryValue.toString(),
      inventoryCount: totalInventoryCount,
      breakdown: {
        categories,
        paymentMethods,
        sources,
        subcategories,
        inventory
      }
    };
  }

  // Employee Management
  async createEmployee(data: InsertEmployee): Promise<Employee> {
    const employeeNumber = `EMP${Date.now().toString().slice(-6)}`;
    
    // Convert string date to Date object if needed
    const processedData = {
      ...data,
      employeeNumber,
      joinDate: typeof data.joinDate === 'string' ? new Date(data.joinDate) : data.joinDate,
      endDate: data.endDate && typeof data.endDate === 'string' ? new Date(data.endDate) : data.endDate
    };
    
    const [employee] = await db.insert(employees).values(processedData).returning();
    return employee;
  }

  async getEmployees(includeInactive = false): Promise<Employee[]> {
    if (!includeInactive) {
      return await db
        .select()
        .from(employees)
        .where(eq(employees.status, 'active'))
        .orderBy(employees.name);
    }
    
    return await db
      .select()
      .from(employees)
      .orderBy(employees.name);
  }

  async getEmployeeById(id: string): Promise<Employee | undefined> {
    const [employee] = await db.select().from(employees).where(eq(employees.id, id));
    return employee;
  }

  async updateEmployee(id: string, data: Partial<InsertEmployee>): Promise<Employee> {
    // Convert string dates to Date objects if needed
    const processedData = {
      ...data,
      updatedAt: new Date(),
      joinDate: data.joinDate && typeof data.joinDate === 'string' ? new Date(data.joinDate) : data.joinDate,
      endDate: data.endDate && typeof data.endDate === 'string' ? new Date(data.endDate) : data.endDate
    };
    
    const [employee] = await db
      .update(employees)
      .set(processedData)
      .where(eq(employees.id, id))
      .returning();
    return employee;
  }

  // Payroll Management
  async createPayroll(data: {
    employeeId: string;
    periodStart: Date | string;
    periodEnd: Date | string;
    baseSalary: string;
    overtime?: string;
    bonus?: string;
    allowances?: string;
    taxDeduction?: string;
    socialSecurity?: string;
    healthInsurance?: string;
    otherDeductions?: string;
    userId: string;
  }): Promise<PayrollRecord> {
    const payrollNumber = `PAY${Date.now().toString().slice(-8)}`;
    
    // Convert string dates to Date objects if needed
    const periodStart = typeof data.periodStart === 'string' ? new Date(data.periodStart) : data.periodStart;
    const periodEnd = typeof data.periodEnd === 'string' ? new Date(data.periodEnd) : data.periodEnd;
    
    const baseSalary = Number(data.baseSalary);
    const overtime = Number(data.overtime || 0);
    const bonus = Number(data.bonus || 0);
    const allowances = Number(data.allowances || 0);
    const grossPay = baseSalary + overtime + bonus + allowances;
    
    const taxDeduction = Number(data.taxDeduction || 0);
    const socialSecurity = Number(data.socialSecurity || 0);
    const healthInsurance = Number(data.healthInsurance || 0);
    const otherDeductions = Number(data.otherDeductions || 0);
    const totalDeductions = taxDeduction + socialSecurity + healthInsurance + otherDeductions;
    
    const netPay = grossPay - totalDeductions;
    
    const [payroll] = await db.insert(payrollRecords).values({
      employeeId: data.employeeId,
      payrollNumber,
      periodStart,
      periodEnd,
      baseSalary: data.baseSalary,
      overtime: data.overtime || "0",
      bonus: data.bonus || "0",
      allowances: data.allowances || "0",
      grossPay: grossPay.toString(),
      taxDeduction: data.taxDeduction || "0",
      socialSecurity: data.socialSecurity || "0",
      healthInsurance: data.healthInsurance || "0",
      otherDeductions: data.otherDeductions || "0",
      netPay: netPay.toString(),
      status: 'draft',
      userId: data.userId
    }).returning();
    
    return payroll;
  }

  async getPayrollRecords(employeeId?: string): Promise<PayrollRecord[]> {
    if (employeeId) {
      return await db
        .select()
        .from(payrollRecords)
        .where(eq(payrollRecords.employeeId, employeeId))
        .orderBy(desc(payrollRecords.createdAt));
    }
    
    return await db
      .select()
      .from(payrollRecords)
      .orderBy(desc(payrollRecords.createdAt));
  }

  async updatePayrollStatus(id: string, status: 'draft' | 'approved' | 'paid'): Promise<PayrollRecord> {
    const [payroll] = await db
      .update(payrollRecords)
      .set({ 
        status, 
        paidDate: status === 'paid' ? new Date() : null,
        updatedAt: new Date() 
      })
      .where(eq(payrollRecords.id, id))
      .returning();
    
    // Create financial record when marked as paid
    if (status === 'paid' && payroll) {
      const existingRecord = await db
        .select()
        .from(financialRecords)
        .where(and(
          eq(financialRecords.referenceType, 'payroll'),
          eq(financialRecords.reference, payroll.id)
        ));
      
      if (existingRecord.length === 0) {
        await this.createTransaction({
          type: 'expense',
          category: 'Payroll',
          subcategory: 'Salary',
          amount: payroll.netPay,
          description: `Gaji ${payroll.payrollNumber}`,
          referenceType: 'payroll',
          reference: payroll.id,
          paymentMethod: 'bank_transfer',
          userId: payroll.userId || 'a4fb9372-ec01-4825-b035-81de75a18053'
        });
      }
    }
    
    return payroll;
  }

  // Attendance Management
  async createAttendance(data: InsertAttendanceRecord): Promise<AttendanceRecord> {
    const [attendance] = await db.insert(attendanceRecords).values(data).returning();
    return attendance;
  }

  async getAttendanceRecords(employeeId?: string, startDate?: Date, endDate?: Date): Promise<AttendanceRecord[]> {
    const conditions = [];
    if (employeeId) conditions.push(eq(attendanceRecords.employeeId, employeeId));
    if (startDate) conditions.push(gte(attendanceRecords.date, startDate));
    if (endDate) conditions.push(lte(attendanceRecords.date, endDate));
    
    if (conditions.length > 0) {
      return await db
        .select()
        .from(attendanceRecords)
        .where(and(...conditions))
        .orderBy(desc(attendanceRecords.date));
    }
    
    return await db
      .select()
      .from(attendanceRecords)
      .orderBy(desc(attendanceRecords.date));
  }

  // Service Integration
  async recordServiceIncome(serviceId: string, amount: string, description: string, userId: string): Promise<void> {
    // Check if record already exists
    const existingRecord = await db
      .select()
      .from(financialRecords)
      .where(and(
        eq(financialRecords.referenceType, 'service'),
        eq(financialRecords.reference, serviceId),
        eq(financialRecords.type, 'income')
      ));
    
    if (existingRecord.length === 0) {
      await this.createTransaction({
        type: 'income',
        category: 'Service Revenue',
        subcategory: 'Repair Service',
        amount,
        description,
        referenceType: 'service',
        reference: serviceId,
        paymentMethod: 'cash',
        userId
      });
    }
  }

  async recordPartsCost(serviceId: string, partName: string, quantity: number, modalPrice: string, sellingPrice: string, userId: string): Promise<void> {
    // Record parts cost (modal/purchase price) as expense
    const modalAmount = (Number(modalPrice) * quantity).toString();
    const existingModalRecord = await db
      .select()
      .from(financialRecords)
      .where(and(
        eq(financialRecords.referenceType, 'service_parts_cost'),
        eq(financialRecords.reference, serviceId),
        eq(financialRecords.description, `Biaya modal ${partName} (${quantity}x)`)
      ));

    if (existingModalRecord.length === 0) {
      await this.createTransaction({
        type: 'expense',
        category: 'Cost of Goods Sold',
        subcategory: 'Parts Cost',
        amount: modalAmount,
        description: `Biaya modal ${partName} (${quantity}x)`,
        referenceType: 'service_parts_cost',
        reference: serviceId,
        paymentMethod: 'inventory',
        userId
      });
    }

    // Record parts revenue (selling price) as income
    const sellingAmount = (Number(sellingPrice) * quantity).toString();
    const existingSellingRecord = await db
      .select()
      .from(financialRecords)
      .where(and(
        eq(financialRecords.referenceType, 'service_parts_revenue'),
        eq(financialRecords.reference, serviceId),
        eq(financialRecords.description, `Penjualan ${partName} (${quantity}x)`)
      ));

    if (existingSellingRecord.length === 0) {
      await this.createTransaction({
        type: 'income',
        category: 'Service Revenue',
        subcategory: 'Parts Sales',
        amount: sellingAmount,
        description: `Penjualan ${partName} (${quantity}x)`,
        referenceType: 'service_parts_revenue',
        reference: serviceId,
        paymentMethod: 'cash',
        userId
      });
    }
  }

  async recordLaborCost(serviceId: string, laborCost: string, description: string, userId: string): Promise<void> {
    // Check if record already exists
    const existingRecord = await db
      .select()
      .from(financialRecords)
      .where(and(
        eq(financialRecords.referenceType, 'service_labor'),
        eq(financialRecords.reference, serviceId),
        eq(financialRecords.type, 'income')
      ));
    
    if (existingRecord.length === 0 && Number(laborCost) > 0) {
      await this.createTransaction({
        type: 'income',
        category: 'Service Revenue',
        subcategory: 'Labor Charge',
        amount: laborCost,
        description: `Ongkos tenaga kerja - ${description}`,
        referenceType: 'service_labor',
        reference: serviceId,
        paymentMethod: 'cash',
        userId
      });
    }
  }

  // Categories and Analytics
  async getFinancialCategories(): Promise<{
    incomeCategories: string[];
    expenseCategories: string[];
  }> {
    const records = await db.select().from(financialRecords);
    
    const incomeSet = new Set<string>();
    const expenseSet = new Set<string>();
    
    records.forEach((r: { type: string; category: string }) => {
      if (r.type === 'income') {
        incomeSet.add(r.category);
      } else if (r.type === 'expense') {
        expenseSet.add(r.category);
      }
    });
    
    return { 
      incomeCategories: Array.from(incomeSet),
      expenseCategories: Array.from(expenseSet)
    };
  }

  // Service Cancellation Methods - Updated with proper journal entries and transaction support
  async recordServiceCancellationBeforeCompleted(
    serviceId: string, 
    cancellationFee: string, 
    reason: string, 
    userId: string,
    tx?: any
  ): Promise<{ success: boolean; error?: string }> {
    const dbClient = tx || db;
    try {
      // Record cancellation fee using proper financial record + journal entries
      if (Number(cancellationFee) > 0) {
        // First create financial record (for finance page)
        await dbClient.insert(financialRecords).values({
          type: 'income',
          category: 'Service Revenue',
          amount: cancellationFee,
          description: `Service cancellation fee - ${reason}`,
          reference: serviceId,
          referenceType: 'service_cancellation',
          paymentMethod: 'cash',
          status: 'confirmed',
          userId: userId
        });

        // Then create journal entry (for accounting)
        const journalResult = await this.createJournalEntry({
          description: `Service Cancellation Fee - ${reason}`,
          reference: serviceId,
          referenceType: 'service_cancellation',
          lines: [
            {
              accountCode: ACCOUNT_CODES.CASH,
              description: `Cancellation fee received - ${reason}`,
              debitAmount: cancellationFee
            },
            {
              accountCode: ACCOUNT_CODES.SERVICE_REVENUE,
              description: `Service cancellation fee - ${reason}`,
              creditAmount: cancellationFee
            }
          ],
          userId
        }, tx);
        
        if (!journalResult.success) {
          return { success: false, error: journalResult.error };
        }
      }

      return { success: true };
    } catch (error) {
      console.error('Error recording cancellation before completed:', error);
      return { success: false, error: 'Failed to record cancellation fee' };
    }
  }

  async recordServiceCancellationAfterCompleted(
    serviceId: string, 
    cancellationFee: string, 
    reason: string, 
    partsUsed: Array<{ name: string; quantity: number; sellingPrice: string; costPrice?: string }>,
    userId: string,
    tx?: any
  ): Promise<{ success: boolean; error?: string }> {
    const dbClient = tx || db;
    try {
      // 1. Create financial record for cancellation fee as income (ONLY income for this transaction)
      if (Number(cancellationFee) > 0) {
        await dbClient.insert(financialRecords).values({
          type: 'income',
          category: 'Service Revenue',
          amount: cancellationFee,
          description: `Service cancellation fee (after completion) - ${reason}`,
          reference: serviceId,
          referenceType: 'service_cancellation_after_completed',
          paymentMethod: 'cash',
          status: 'confirmed',
          userId: userId
        });
      }

      // 2. Get original service ticket to find service revenue that needs to be reversed
      const [serviceTicket] = await dbClient
        .select()
        .from(serviceTickets)
        .where(eq(serviceTickets.id, serviceId));
      
      if (serviceTicket) {
        // Create EXPENSE record to PROPERLY REVERSE original service revenue (labor cost)
        const originalServiceRevenue = serviceTicket.laborCost || '0';
        if (Number(originalServiceRevenue) > 0) {
          await dbClient.insert(financialRecords).values({
            type: 'expense',
            category: 'Service Cancellation',
            amount: originalServiceRevenue,
            description: `Service revenue reversal (labor cost) - ${reason}`,
            reference: serviceId,
            referenceType: 'service_cancellation_service_reversal',
            paymentMethod: 'cash',
            status: 'confirmed',
            userId: userId
          });
        }
      }

      // 3. Create EXPENSE records to PROPERLY REVERSE parts revenue
      for (const part of partsUsed) {
        const partRevenue = (Number(part.sellingPrice) * part.quantity).toString();
        
        // Create EXPENSE record to properly reverse parts revenue
        await dbClient.insert(financialRecords).values({
          type: 'expense',
          category: 'Service Cancellation',
          amount: partRevenue,
          description: `Parts revenue reversal - ${part.name} (${part.quantity}x) - ${reason}`,
          reference: serviceId,
          referenceType: 'service_cancellation_parts_reversal',
          paymentMethod: 'cash',
          status: 'confirmed',
          userId: userId
        });
      }

      const journalLines = [];
      
      // Record cancellation fee as income
      if (Number(cancellationFee) > 0) {
        journalLines.push(
          {
            accountCode: ACCOUNT_CODES.CASH,
            description: `Cancellation fee received - ${reason}`,
            debitAmount: cancellationFee
          },
          {
            accountCode: ACCOUNT_CODES.SERVICE_REVENUE,
            description: `Service cancellation fee - ${reason}`,
            creditAmount: cancellationFee
          }
        );
      }

      // Reverse parts revenue using proper sales returns contra account
      for (const part of partsUsed) {
        const partRevenue = (Number(part.sellingPrice) * part.quantity).toString();
        const costPrice = part.costPrice || '0';
        const partCost = (Number(costPrice) * part.quantity).toString();
        
        // Reverse the sales revenue
        journalLines.push(
          {
            accountCode: ACCOUNT_CODES.SALES_REVENUE, // Debit to reduce revenue
            description: `Sales return reversal - ${part.name} (${part.quantity}x)`,
            debitAmount: partRevenue
          },
          {
            accountCode: ACCOUNT_CODES.CASH, // Credit cash refund
            description: `Cash refund for returned parts - ${part.name}`,
            creditAmount: partRevenue
          }
        );
        
        // Return inventory at cost
        if (Number(partCost) > 0) {
          journalLines.push(
            {
              accountCode: ACCOUNT_CODES.INVENTORY,
              description: `Inventory returned - ${part.name} (${part.quantity}x)`,
              debitAmount: partCost
            },
            {
              accountCode: ACCOUNT_CODES.COST_OF_GOODS_SOLD,
              description: `COGS reversal - ${part.name}`,
              creditAmount: partCost
            }
          );
        }
      }

      if (journalLines.length > 0) {
        const journalResult = await this.createJournalEntry({
          description: `Service Cancellation After Completion - ${reason}`,
          reference: serviceId,
          referenceType: 'service_cancellation_after_completed',
          lines: journalLines,
          userId
        }, tx);
        
        if (!journalResult.success) {
          return { success: false, error: journalResult.error };
        }
      }

      return { success: true };
    } catch (error) {
      console.error('Error recording cancellation after completed:', error);
      return { success: false, error: 'Failed to record cancellation with parts reversal' };
    }
  }

  async recordServiceCancellationWarrantyRefund(
    serviceId: string, 
    cancellationFee: string, 
    originalLaborCost: string,
    originalPartsCost: string,
    reason: string, 
    partsUsed: Array<{ name: string; quantity: number; sellingPrice: string; costPrice?: string }>,
    userId: string,
    tx?: any
  ): Promise<{ success: boolean; error?: string }> {
    const dbClient = tx || db;
    try {
      // First create financial record for cancellation fee (for finance page)
      if (Number(cancellationFee) > 0) {
        await dbClient.insert(financialRecords).values({
          type: 'income',
          category: 'Service Revenue',
          amount: cancellationFee,
          description: `Warranty cancellation fee - ${reason}`,
          reference: serviceId,
          referenceType: 'service_cancellation_warranty_refund',
          paymentMethod: 'cash',
          status: 'confirmed',
          userId: userId
        });
      }

      // Reverse OMSET & LABA BERSIH dari service yang dibatalkan garansi
      // Hapus/mengurangi pendapatan service (labor dan parts) yang sudah tercatat sebelumnya
      // Labor cost reversal (pendapatan jasa)
      if (Number(originalLaborCost) > 0) {
        // Cari dan update record pendapatan labor agar statusnya 'reversed'
        await dbClient.update(financialRecords)
          .set({ status: 'reversed' })
          .where(and(
            eq(financialRecords.referenceType, 'service_labor'),
            eq(financialRecords.reference, serviceId),
            eq(financialRecords.type, 'income')
          ));
        // Catat expense reversal
        await dbClient.insert(financialRecords).values({
          type: 'expense',
          category: 'Service Revenue Reversal',
          amount: originalLaborCost,
          description: `Reversal omset jasa service karena refund garansi - ${reason}`,
          reference: serviceId,
          referenceType: 'warranty_labor_reversal',
          paymentMethod: 'cash',
          status: 'confirmed',
          userId: userId
        });
      }
      // Parts cost reversal (pendapatan sparepart)
      if (Number(originalPartsCost) > 0) {
        // Cari dan update record pendapatan parts agar statusnya 'reversed'
        await dbClient.update(financialRecords)
          .set({ status: 'reversed' })
          .where(and(
            eq(financialRecords.referenceType, 'service_parts_revenue'),
            eq(financialRecords.reference, serviceId),
            eq(financialRecords.type, 'income')
          ));
        // Catat expense reversal
        await dbClient.insert(financialRecords).values({
          type: 'expense',
          category: 'Parts Revenue Reversal',
          amount: originalPartsCost,
          description: `Reversal omset sparepart service karena refund garansi - ${reason}`,
          reference: serviceId,
          referenceType: 'warranty_parts_reversal',
          paymentMethod: 'cash',
          status: 'confirmed',
          userId: userId
        });
      }

      const journalLines = [];
      
      // Record cancellation fee as income (if any)
      if (Number(cancellationFee) > 0) {
        journalLines.push(
          {
            accountCode: ACCOUNT_CODES.CASH,
            description: `Warranty cancellation fee - ${reason}`,
            debitAmount: cancellationFee
          },
          {
            accountCode: ACCOUNT_CODES.SERVICE_REVENUE,
            description: `Warranty cancellation fee - ${reason}`,
            creditAmount: cancellationFee
          }
        );
      }

      // Refund original labor cost
      if (Number(originalLaborCost) > 0) {
        journalLines.push(
          {
            accountCode: ACCOUNT_CODES.WARRANTY_EXPENSE,
            description: `Warranty labor refund - ${reason}`,
            debitAmount: originalLaborCost
          },
          {
            accountCode: ACCOUNT_CODES.CASH,
            description: `Cash refund for labor - ${reason}`,
            creditAmount: originalLaborCost
          }
        );
      }

      // Handle parts refund and damaged goods
      if (Number(originalPartsCost) > 0) {
        // Refund parts cost to customer
        journalLines.push(
          {
            accountCode: ACCOUNT_CODES.WARRANTY_EXPENSE,
            description: `Warranty parts refund - ${reason}`,
            debitAmount: originalPartsCost
          },
          {
            accountCode: ACCOUNT_CODES.CASH,
            description: `Cash refund for parts - ${reason}`,
            creditAmount: originalPartsCost
          }
        );

        // Record damaged goods loss for parts
        for (const part of partsUsed) {
          const costPrice = part.costPrice || part.sellingPrice; // Fallback to selling price if cost not available
          const partCostValue = (Number(costPrice) * part.quantity).toString();
          
          journalLines.push(
            {
              accountCode: ACCOUNT_CODES.DAMAGED_GOODS_LOSS,
              description: `Damaged goods loss - ${part.name} (${part.quantity}x)`,
              debitAmount: partCostValue
            },
            {
              accountCode: ACCOUNT_CODES.DAMAGED_GOODS_INVENTORY,
              description: `Transfer to damaged goods inventory - ${part.name}`,
              creditAmount: partCostValue
            }
          );
        }
      }

      if (journalLines.length > 0) {
        const journalResult = await this.createJournalEntry({
          description: `Service Warranty Refund - ${reason}`,
          reference: serviceId,
          referenceType: 'warranty_refund',
          lines: journalLines,
          userId
        }, tx);
        
        if (!journalResult.success) {
          return { success: false, error: journalResult.error };
        }
      }

      return { success: true };
    } catch (error) {
      console.error('Error recording warranty cancellation refund:', error);
      return { success: false, error: 'Failed to record warranty refund' };
    }
  }
}

export const financeManager = new FinanceManager();<|MERGE_RESOLUTION|>--- conflicted
+++ resolved
@@ -644,7 +644,6 @@
         whereClauseWithStatus
       ));
 
-<<<<<<< HEAD
     // Calculate sales revenue directly from sales transactions for accurate HPP comparison
     const salesConditions = [eq(transactions.type, 'sale')];
     if (startDate) salesConditions.push(gte(transactions.createdAt, startDate));
@@ -729,10 +728,10 @@
       totalSalesRevenue = totalIncome;
       totalCOGS = Number(cogsResult?.total || 0);
     }
-=======
+
     const totalSalesRevenue = totalIncome;
     const totalCOGS = Number(cogsResult?.total || 0);
->>>>>>> 4b70e1bf
+
 
     // Count
     const [countResult] = await db
