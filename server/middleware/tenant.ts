--- conflicted
+++ resolved
@@ -215,11 +215,11 @@
       const { db: tenantDb, connectionString, created, databaseName } = await ensureTenantDbForSettings(
         clientData.subdomain,
         normalizedSettings as Record<string, unknown>,
-<<<<<<< HEAD
+
         { autoProvision: shouldAutoProvision },
-=======
+
         { autoProvision: true },
->>>>>>> 1012f902
+
       );
 
       const existingDatabaseSettings =
