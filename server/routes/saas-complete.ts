import { Router } from 'express';
import { z } from 'zod';
import { db } from '../db';
<<<<<<< HEAD
import { clients, subscriptions, plans, payments } from '../../shared/saas-schema';
import { resolveSubscriptionPlanSlug, getSubscriptionPlanDisplayName } from '../../shared/saas-utils';
=======
import {
  clients,
  subscriptions,
  plans,
  payments,
  resolvePlanConfiguration,
  safeParseJson,
  stableStringify,
  ensurePlanCode,
} from '../../shared/saas-schema';
>>>>>>> ef8679f1
import { users } from '../../shared/schema';
import { eq, count, and, desc, gte, lt, sql, sum, isNull, or } from 'drizzle-orm';
import type { Request, Response, NextFunction } from 'express';
import bcrypt from 'bcryptjs';

const router = Router();

// Super admin middleware for development
const requireSuperAdmin = (req: Request, res: Response, next: NextFunction) => {
  if (process.env.NODE_ENV === 'development') {
    req.isSuperAdmin = true;
    return next();
  }
  if (!req.isSuperAdmin) {
    return res.status(403).json({ 
      error: 'Super admin required',
      message: 'This operation requires super admin privileges.'
    });
  }
  next();
};

router.use(requireSuperAdmin);

// 🎯 COMPREHENSIVE SaaS MANAGEMENT FEATURES

// 1. CLIENT MANAGEMENT CRUD
// ===========================

// Route moved to admin.ts to fix routing conflicts

// Create new client with trial period
const MAIN_DOMAIN = 'profesionalservis.my.id';
const createClientSchema = z.object({
  name: z.string().min(1, 'Name is required'),
  subdomain: z.string().min(1, 'Subdomain is required').regex(/^[a-z0-9-]+$/, 'Invalid subdomain format'),
  email: z.string().email('Valid email is required'),
  planId: z.string().min(1, 'Plan is required'),
  phone: z.string().optional(),
  address: z.string().optional(),
  trialDays: z.number().default(7)
});

router.post('/clients', async (req, res) => {
  try {
    const validatedData = createClientSchema.parse(req.body);
    const { name, subdomain, email, planId, phone, address, trialDays } = validatedData;

    // Check subdomain availability
    const [existingClient] = await db
      .select()
      .from(clients)
      .where(eq(clients.subdomain, subdomain))
      .limit(1);

    if (existingClient) {
      return res.status(400).json({ message: 'Subdomain already exists' });
    }

    // Get plan details
    const [plan] = await db
      .select()
      .from(plans)
      .where(eq(plans.id, planId))
      .limit(1);

    if (!plan) {
      return res.status(400).json({ message: 'Plan not found' });
    }

    // Calculate trial end date
    const trialEndsAt = new Date();
    trialEndsAt.setDate(trialEndsAt.getDate() + trialDays);

<<<<<<< HEAD
    const planSlug = resolveSubscriptionPlanSlug(plan.name, req.body.plan);
    const planDisplayName = getSubscriptionPlanDisplayName(planSlug);

    const newClient = await db.transaction(async (tx) => {
      const [createdClient] = await tx
        .insert(clients)
        .values({
          name,
          subdomain,
          email,
          phone,
          address,
          status: 'trial',
          trialEndsAt,
          customDomain: `${subdomain}.${MAIN_DOMAIN}`,
          settings: JSON.stringify({
            planId: plan.id,
            planName: planDisplayName,
            planSlug,
            maxUsers: plan.maxUsers || 10,
            maxStorage: plan.maxStorageGB || 1,
            features: JSON.parse(plan.features || '[]')
          })
=======
    const {
      planCode: canonicalPlanCode,
      normalizedLimits,
      normalizedLimitsJson,
      shouldPersistNormalizedLimits,
    } = resolvePlanConfiguration(plan);

    const subscriptionPlan = ensurePlanCode(canonicalPlanCode, {
      fallbackName: typeof plan.name === 'string' ? plan.name : undefined,
    });

    const normalizedPlanLimits = {
      ...normalizedLimits,
      planCode: subscriptionPlan,
    };

    if (shouldPersistNormalizedLimits) {
      await db
        .update(plans)
        .set({ limits: normalizedLimitsJson })
        .where(eq(plans.id, plan.id));
    }

    const parsedFeatures = safeParseJson<unknown>(plan.features);

    // Map plan name for display
    let displayName = plan.name;
    if (plan.name === 'basic') displayName = 'Basic';
    else if (plan.name === 'pro') displayName = 'Professional';
    else if (plan.name === 'premium') displayName = 'Enterprise';

    // Create client
    const [newClient] = await db
      .insert(clients)
      .values({
        name,
        subdomain,
        email,
        phone,
        address,
        status: 'trial',
        trialEndsAt,
        customDomain: `${subdomain}.${MAIN_DOMAIN}`,
        settings: JSON.stringify({
          planId: plan.id,
          planName: displayName,
          planCode: subscriptionPlan,
          maxUsers: plan.maxUsers || 10,
          maxStorage: plan.maxStorageGB || 1,
          limits: normalizedPlanLimits,
          features: parsedFeatures ?? (plan.features ?? []),
>>>>>>> ef8679f1
        })
        .returning();

<<<<<<< HEAD
      await tx
        .insert(subscriptions)
        .values({
          clientId: createdClient.id,
          planId: plan.id,
          planName: planDisplayName,
          plan: planSlug,
          amount: '0',
          paymentStatus: 'paid',
          startDate: new Date(),
          endDate: trialEndsAt,
          trialEndDate: trialEndsAt,
          autoRenew: false
        });

      return createdClient;
    });
=======
    // Create initial subscription (trial)
    await db
      .insert(subscriptions)
        .values({
          clientId: newClient.id,
          planId: plan.id,
          planName: displayName,
          plan: subscriptionPlan,
          amount: '0', // Trial is free
          paymentStatus: 'paid',
        startDate: new Date(),
        endDate: trialEndsAt,
        trialEndDate: trialEndsAt,
        autoRenew: false
      });
>>>>>>> ef8679f1

    res.json({
      message: 'Client created successfully with trial period',
      client: newClient,
      trialEndsAt
    });
  } catch (error) {
    console.error('Error creating client:', error);
    if (error instanceof z.ZodError) {
      return res.status(400).json({ 
        message: 'Validation error',
        errors: error.errors 
      });
    }
    res.status(500).json({ message: 'Failed to create client' });
  }
});

// Update client
router.put('/clients/:id', async (req, res) => {
  try {
    const { id } = req.params;
    const { name, email, phone, address, status, customDomain } = req.body;

    const [updatedClient] = await db
      .update(clients)
      .set({ 
        ...(name && { name }),
        ...(email && { email }),
        ...(phone && { phone }),
        ...(address && { address }),
        ...(status && { status }),
        ...(customDomain && { customDomain }),
        updatedAt: new Date()
      })
      .where(eq(clients.id, id))
      .returning();

    if (!updatedClient) {
      return res.status(404).json({ message: 'Client not found' });
    }

    res.json({ message: 'Client updated successfully', client: updatedClient });
  } catch (error) {
    console.error('Error updating client:', error);
    res.status(500).json({ message: 'Failed to update client' });
  }
});

// Suspend/Activate client
router.patch('/clients/:id/status', async (req, res) => {
  try {
    const { id } = req.params;
    const { status, reason } = req.body;

    if (!['active', 'suspended', 'expired', 'trial'].includes(status)) {
      return res.status(400).json({ message: 'Invalid status' });
    }

    const [updatedClient] = await db
      .update(clients)
      .set({ 
        status,
        updatedAt: new Date()
      })
      .where(eq(clients.id, id))
      .returning();

    if (!updatedClient) {
      return res.status(404).json({ message: 'Client not found' });
    }

    // Log status change
    console.log(`Client ${updatedClient.name} status changed to ${status}. Reason: ${reason || 'No reason provided'}`);

    res.json({
      message: `Client status updated to ${status}`,
      client: updatedClient
    });
  } catch (error) {
    console.error('Error updating client status:', error);
    res.status(500).json({ message: 'Failed to update client status' });
  }
});

// Delete client (soft delete)
router.delete('/clients/:id', async (req, res) => {
  try {
    const { id } = req.params;

    // Update status to expired instead of hard delete
    const [deletedClient] = await db
      .update(clients)
      .set({ 
        status: 'expired',
        updatedAt: new Date()
      })
      .where(eq(clients.id, id))
      .returning();

    if (!deletedClient) {
      return res.status(404).json({ message: 'Client not found' });
    }

    // Cancel all active subscriptions
    await db
      .update(subscriptions)
      .set({ 
        paymentStatus: 'cancelled',
        cancelledAt: new Date()
      })
      .where(and(
        eq(subscriptions.clientId, id),
        eq(subscriptions.paymentStatus, 'paid')
      ));

    res.json({ message: 'Client deactivated successfully' });
  } catch (error) {
    console.error('Error deleting client:', error);
    res.status(500).json({ message: 'Failed to delete client' });
  }
});

// 2. ANALYTICS & REPORTING DASHBOARD
// ===================================

// Comprehensive analytics
router.get('/analytics/overview', async (req, res) => {
  try {
    const now = new Date();
    const thirtyDaysAgo = new Date(now.getTime() - 30 * 24 * 60 * 60 * 1000);
    const sevenDaysFromNow = new Date(now.getTime() + 7 * 24 * 60 * 60 * 1000);

    // Client metrics
    const [totalClientsResult] = await db.select({ count: count() }).from(clients);
    const [activeClientsResult] = await db.select({ count: count() }).from(clients).where(eq(clients.status, 'active'));
    const [trialClientsResult] = await db.select({ count: count() }).from(clients).where(eq(clients.status, 'trial'));
    const [suspendedClientsResult] = await db.select({ count: count() }).from(clients).where(eq(clients.status, 'suspended'));

    // Trial expiring soon
    const [expiringTrialsResult] = await db
      .select({ count: count() })
      .from(clients)
      .where(and(
        eq(clients.status, 'trial'),
        lt(clients.trialEndsAt, sevenDaysFromNow)
      ));

    // Revenue metrics
    const [monthlyRevenueResult] = await db
      .select({ 
        total: sql<number>`sum(cast(${subscriptions.amount} as numeric))`.as('total')
      })
      .from(subscriptions)
      .where(and(
        eq(subscriptions.paymentStatus, 'paid'),
        gte(subscriptions.startDate, thirtyDaysAgo)
      ));

    // Growth metrics (new clients this month)
    const firstDayOfMonth = new Date(now.getFullYear(), now.getMonth(), 1);
    const [newClientsThisMonthResult] = await db
      .select({ count: count() })
      .from(clients)
      .where(gte(clients.createdAt, firstDayOfMonth));

    // Popular plans
    const popularPlans = await db
      .select({
        planName: subscriptions.planName,
        count: count(),
        revenue: sql<number>`sum(cast(${subscriptions.amount} as numeric))`.as('revenue')
      })
      .from(subscriptions)
      .where(eq(subscriptions.paymentStatus, 'paid'))
      .groupBy(subscriptions.planName)
      .orderBy(desc(count()));

    // Client distribution by status
    const clientsByStatus = await db
      .select({
        status: clients.status,
        count: count()
      })
      .from(clients)
      .groupBy(clients.status);

    res.json({
      clients: {
        total: totalClientsResult.count,
        active: activeClientsResult.count,
        trial: trialClientsResult.count,
        suspended: suspendedClientsResult.count,
        newThisMonth: newClientsThisMonthResult.count,
        expiringTrials: expiringTrialsResult.count
      },
      revenue: {
        monthlyTotal: monthlyRevenueResult.total || 0,
        currency: 'IDR'
      },
      insights: {
        popularPlans,
        clientsByStatus
      }
    });
  } catch (error) {
    console.error('Error fetching analytics:', error);
    res.status(500).json({ message: 'Failed to fetch analytics' });
  }
});

// Revenue analytics with time series
router.get('/analytics/revenue', async (req, res) => {
  try {
    const { period = '30d' } = req.query;
    
    let startDate = new Date();
    switch (period) {
      case '7d':
        startDate.setDate(startDate.getDate() - 7);
        break;
      case '30d':
        startDate.setDate(startDate.getDate() - 30);
        break;
      case '90d':
        startDate.setDate(startDate.getDate() - 90);
        break;
      case '1y':
        startDate.setFullYear(startDate.getFullYear() - 1);
        break;
    }

    // Daily revenue
    const dailyRevenue = await db
      .select({
        date: sql<string>`date(${subscriptions.startDate})`.as('date'),
        revenue: sql<number>`sum(cast(${subscriptions.amount} as numeric))`.as('revenue'),
        newSubscriptions: count()
      })
      .from(subscriptions)
      .where(and(
        eq(subscriptions.paymentStatus, 'paid'),
        gte(subscriptions.startDate, startDate)
      ))
      .groupBy(sql`date(${subscriptions.startDate})`)
      .orderBy(sql`date(${subscriptions.startDate})`);

    // MRR calculation
    const [mrrResult] = await db
      .select({
        mrr: sql<number>`sum(cast(${subscriptions.amount} as numeric))`.as('mrr')
      })
      .from(subscriptions)
      .where(and(
        eq(subscriptions.paymentStatus, 'paid'),
        eq(subscriptions.autoRenew, true)
      ));

    res.json({
      period,
      dailyRevenue,
      mrr: mrrResult.mrr || 0,
      currency: 'IDR'
    });
  } catch (error) {
    console.error('Error fetching revenue analytics:', error);
    res.status(500).json({ message: 'Failed to fetch revenue analytics' });
  }
});

// 3. SUBSCRIPTION LIFECYCLE MANAGEMENT
// ====================================

// Get subscription details for a client
router.get('/clients/:id/subscriptions', async (req, res) => {
  try {
    const { id } = req.params;

    const subscriptionHistory = await db
      .select()
      .from(subscriptions)
      .where(eq(subscriptions.clientId, id))
      .orderBy(desc(subscriptions.createdAt));

    res.json(subscriptionHistory);
  } catch (error) {
    console.error('Error fetching subscriptions:', error);
    res.status(500).json({ message: 'Failed to fetch subscriptions' });
  }
});

// Upgrade/Downgrade subscription
router.post('/clients/:id/upgrade', async (req, res) => {
  try {
    const { id } = req.params;
    const { planId, paymentMethod = 'manual' } = req.body;

    // Get new plan
    const [plan] = await db
      .select()
      .from(plans)
      .where(eq(plans.id, planId))
      .limit(1);

    if (!plan) {
      return res.status(400).json({ message: 'Plan not found' });
    }

    // Cancel current active subscription
    await db
      .update(subscriptions)
      .set({ 
        paymentStatus: 'cancelled',
        cancelledAt: new Date()
      })
      .where(and(
        eq(subscriptions.clientId, id),
        eq(subscriptions.paymentStatus, 'paid')
      ));

    const {
      planCode: canonicalPlanCode,
      normalizedLimits,
      normalizedLimitsJson,
      shouldPersistNormalizedLimits,
    } = resolvePlanConfiguration(plan);

    const subscriptionPlan = ensurePlanCode(canonicalPlanCode, {
      fallbackName: typeof plan.name === 'string' ? plan.name : undefined,
    });

    const normalizedPlanLimits = {
      ...normalizedLimits,
      planCode: subscriptionPlan,
    };

    if (shouldPersistNormalizedLimits) {
      await db
        .update(plans)
        .set({ limits: normalizedLimitsJson })
        .where(eq(plans.id, plan.id));
    }

    // Create new subscription
    const planSlug = resolveSubscriptionPlanSlug(plan.name, req.body.plan);
    const planDisplayName = getSubscriptionPlanDisplayName(planSlug);
    const [newSubscription] = await db
      .insert(subscriptions)
      .values({
        clientId: id,
        planId: plan.id,
<<<<<<< HEAD
        planName: planDisplayName,
        plan: planSlug,
=======
        planName: plan.name,
        plan: subscriptionPlan,
>>>>>>> ef8679f1
        amount: plan.price.toString(),
        paymentStatus: paymentMethod === 'manual' ? 'paid' : 'pending',
        startDate: new Date(),
        endDate: new Date(Date.now() + 30 * 24 * 60 * 60 * 1000), // 30 days
        autoRenew: true
      })
      .returning();

    const normalizedLimitsJsonForSettings = stableStringify(normalizedPlanLimits);

    // Update client status to active
    await db
      .update(clients)
      .set({
        status: 'active',
        settings: sql`jsonb_set(
<<<<<<< HEAD
          jsonb_set(settings::jsonb, '{planName}', '"${planDisplayName}"'),
          '{planSlug}',
          '"${planSlug}"'
=======
          jsonb_set(
            jsonb_set(settings::jsonb, '{planName}', to_jsonb(${plan.name})),
            '{planCode}',
            to_jsonb(${subscriptionPlan})
          ),
          '{limits}',
          ${normalizedLimitsJsonForSettings}::jsonb
>>>>>>> ef8679f1
        )`,
        updatedAt: new Date()
      })
      .where(eq(clients.id, id));

    res.json({
      message: `Subscription upgraded to ${plan.name}`,
      subscription: newSubscription
    });
  } catch (error) {
    console.error('Error upgrading subscription:', error);
    res.status(500).json({ message: 'Failed to upgrade subscription' });
  }
});

// 4. USER MANAGEMENT PER CLIENT
// =============================

// Get users for a specific client
router.get('/clients/:id/users', async (req, res) => {
  try {
    const { id } = req.params;

    const clientUsers = await db
      .select({
        id: users.id,
        username: users.username,
        role: users.role,
        email: users.email,
        isActive: users.isActive,
        lastLogin: sql<Date | null>`null`.as('last_login'),
        createdAt: users.createdAt
      })
      .from(users)
      .where(eq(users.clientId, id))
      .orderBy(desc(users.createdAt));

    res.json(clientUsers);
  } catch (error) {
    console.error('Error fetching client users:', error);
    res.status(500).json({ message: 'Failed to fetch client users' });
  }
});

// Create user for client
const createUserSchema = z.object({
  username: z.string().min(3, 'Username must be at least 3 characters'),
  password: z.string().min(6, 'Password must be at least 6 characters'),
  email: z.string().email('Valid email required'),
  role: z.enum(['admin', 'kasir', 'teknisi', 'owner', 'purchasing', 'finance'])
});

router.post('/clients/:id/users', async (req, res) => {
  try {
    const { id } = req.params;
    const validatedData = createUserSchema.parse(req.body);
    const { username, password, email, role } = validatedData;

    // Check client exists and get limits
    const [client] = await db
      .select()
      .from(clients)
      .where(eq(clients.id, id))
      .limit(1);

    if (!client) {
      return res.status(404).json({ message: 'Client not found' });
    }

    // Check user limit
    const [userCountResult] = await db
      .select({ count: count() })
      .from(users)
      .where(eq(users.clientId, id));

    const settings = JSON.parse(client.settings || '{}');
    const maxUsers = settings.maxUsers || 3;

    if (userCountResult.count >= maxUsers) {
      return res.status(400).json({ 
        message: `User limit reached. Maximum ${maxUsers} users allowed for this plan.` 
      });
    }

    // Hash password
    const hashedPassword = await bcrypt.hash(password, 10);

    // Create user
    const [newUser] = await db
      .insert(users)
      .values({
        username,
        password: hashedPassword,
        email,
        role,
        clientId: id,
        isActive: true
      })
      .returning();

    res.json({
      message: 'User created successfully',
      user: {
        id: newUser.id,
        username: newUser.username,
        email: newUser.email,
        role: newUser.role
      }
    });
  } catch (error) {
    console.error('Error creating user:', error);
    if (error instanceof z.ZodError) {
      return res.status(400).json({ 
        message: 'Validation error',
        errors: error.errors 
      });
    }
    res.status(500).json({ message: 'Failed to create user' });
  }
});

// 5. TRIAL EXPIRY NOTIFICATIONS
// =============================

// Get trials expiring soon
router.get('/notifications/expiring-trials', async (req, res) => {
  try {
    const { days = 7 } = req.query;
    const futureDate = new Date();
    futureDate.setDate(futureDate.getDate() + Number(days));

    const expiringTrials = await db
      .select({
        id: clients.id,
        name: clients.name,
        email: clients.email,
        subdomain: clients.subdomain,
        trialEndsAt: clients.trialEndsAt,
        daysRemaining: sql<number>`date_part('day', ${clients.trialEndsAt} - now())`.as('days_remaining')
      })
      .from(clients)
      .where(and(
        eq(clients.status, 'trial'),
        lt(clients.trialEndsAt, futureDate)
      ))
      .orderBy(clients.trialEndsAt);

    res.json(expiringTrials);
  } catch (error) {
    console.error('Error fetching expiring trials:', error);
    res.status(500).json({ message: 'Failed to fetch expiring trials' });
  }
});

// Send trial expiry reminder
router.post('/notifications/remind-trial/:id', async (req, res) => {
  try {
    const { id } = req.params;

    const [client] = await db
      .select()
      .from(clients)
      .where(eq(clients.id, id))
      .limit(1);

    if (!client) {
      return res.status(404).json({ message: 'Client not found' });
    }

    // In a real implementation, you would send email here
    console.log(`Trial reminder sent to ${client.email} for ${client.name}`);
    
    res.json({ 
      message: `Trial reminder sent to ${client.name}`,
      client: client.name,
      email: client.email
    });
  } catch (error) {
    console.error('Error sending trial reminder:', error);
    res.status(500).json({ message: 'Failed to send trial reminder' });
  }
});

// PLAN FEATURES CONFIGURATION API
// ===================================

// Get plan features for a specific plan
router.get('/plan-features/:planId', async (req, res) => {
  try {
    const { planId } = req.params;
    
    const plan = await db
      .select()
      .from(plans)
      .where(eq(plans.id, planId))
      .limit(1);
    
    if (!plan.length) {
      return res.status(404).json({ error: 'Plan not found' });
    }
    
    const planData = plan[0];
    const features = planData.features ? JSON.parse(planData.features) : [];
    const limits = planData.limits ? JSON.parse(planData.limits) : {};
    
    res.json({
      planId: planData.id,
      planName: planData.name,
      features,
      limits: {
        maxUsers: limits.maxUsers || planData.maxUsers,
        maxTransactionsPerMonth: limits.maxTransactionsPerMonth || planData.maxTransactionsPerMonth,
        maxStorageGB: limits.maxStorageGB || planData.maxStorageGB,
        ...limits
      }
    });
  } catch (error) {
    console.error('Error fetching plan features:', error);
    res.status(500).json({ error: 'Failed to fetch plan features' });
  }
});

// Update plan features and limits
router.put('/plans/:planId/features', async (req, res) => {
  try {
    const { planId } = req.params;
    const { features, limits } = req.body;
    
    // Validate input
    if (!Array.isArray(features)) {
      return res.status(400).json({ error: 'Features must be an array' });
    }
    
    if (typeof limits !== 'object') {
      return res.status(400).json({ error: 'Limits must be an object' });
    }
    
    // Update plan with new features and limits
    const updatedPlan = await db
      .update(plans)
      .set({
        features: JSON.stringify(features),
        limits: JSON.stringify(limits),
        maxUsers: limits.maxUsers || null,
        maxTransactionsPerMonth: limits.maxTransactionsPerMonth || null,
        maxStorageGB: limits.maxStorageGB || null,
        whatsappIntegration: features.includes('whatsapp'),
        customBranding: features.includes('custom_branding'),
        apiAccess: features.includes('api_access'),
        prioritySupport: features.includes('priority_support'),
        updatedAt: new Date()
      })
      .where(eq(plans.id, planId))
      .returning();
    
    if (!updatedPlan.length) {
      return res.status(404).json({ error: 'Plan not found' });
    }
    
    res.json({
      success: true,
      message: 'Plan features updated successfully',
      plan: updatedPlan[0]
    });
  } catch (error) {
    console.error('Error updating plan features:', error);
    res.status(500).json({ error: 'Failed to update plan features' });
  }
});

// Get available features list
router.get('/available-features', async (req, res) => {
  try {
    const availableFeatures = [
      'dashboard', 'pos', 'service', 'inventory', 'purchasing', 'finance',
      'customers', 'suppliers', 'users', 'roles', 'reports', 'stock_movements',
      'settings', 'whatsapp', 'custom_branding', 'api_access', 'priority_support'
    ];
    
    res.json({ features: availableFeatures });
  } catch (error) {
    console.error('Error fetching available features:', error);
    res.status(500).json({ error: 'Failed to fetch available features' });
  }
});

export default router;<|MERGE_RESOLUTION|>--- conflicted
+++ resolved
@@ -1,10 +1,10 @@
 import { Router } from 'express';
 import { z } from 'zod';
 import { db } from '../db';
-<<<<<<< HEAD
+
 import { clients, subscriptions, plans, payments } from '../../shared/saas-schema';
 import { resolveSubscriptionPlanSlug, getSubscriptionPlanDisplayName } from '../../shared/saas-utils';
-=======
+
 import {
   clients,
   subscriptions,
@@ -15,7 +15,7 @@
   stableStringify,
   ensurePlanCode,
 } from '../../shared/saas-schema';
->>>>>>> ef8679f1
+
 import { users } from '../../shared/schema';
 import { eq, count, and, desc, gte, lt, sql, sum, isNull, or } from 'drizzle-orm';
 import type { Request, Response, NextFunction } from 'express';
@@ -90,7 +90,6 @@
     const trialEndsAt = new Date();
     trialEndsAt.setDate(trialEndsAt.getDate() + trialDays);
 
-<<<<<<< HEAD
     const planSlug = resolveSubscriptionPlanSlug(plan.name, req.body.plan);
     const planDisplayName = getSubscriptionPlanDisplayName(planSlug);
 
@@ -114,7 +113,7 @@
             maxStorage: plan.maxStorageGB || 1,
             features: JSON.parse(plan.features || '[]')
           })
-=======
+
     const {
       planCode: canonicalPlanCode,
       normalizedLimits,
@@ -166,11 +165,11 @@
           maxStorage: plan.maxStorageGB || 1,
           limits: normalizedPlanLimits,
           features: parsedFeatures ?? (plan.features ?? []),
->>>>>>> ef8679f1
+
         })
         .returning();
 
-<<<<<<< HEAD
+
       await tx
         .insert(subscriptions)
         .values({
@@ -188,7 +187,7 @@
 
       return createdClient;
     });
-=======
+
     // Create initial subscription (trial)
     await db
       .insert(subscriptions)
@@ -204,7 +203,7 @@
         trialEndDate: trialEndsAt,
         autoRenew: false
       });
->>>>>>> ef8679f1
+
 
     res.json({
       message: 'Client created successfully with trial period',
@@ -556,13 +555,13 @@
       .values({
         clientId: id,
         planId: plan.id,
-<<<<<<< HEAD
+
         planName: planDisplayName,
         plan: planSlug,
-=======
+
         planName: plan.name,
         plan: subscriptionPlan,
->>>>>>> ef8679f1
+
         amount: plan.price.toString(),
         paymentStatus: paymentMethod === 'manual' ? 'paid' : 'pending',
         startDate: new Date(),
@@ -579,11 +578,10 @@
       .set({
         status: 'active',
         settings: sql`jsonb_set(
-<<<<<<< HEAD
           jsonb_set(settings::jsonb, '{planName}', '"${planDisplayName}"'),
           '{planSlug}',
           '"${planSlug}"'
-=======
+
           jsonb_set(
             jsonb_set(settings::jsonb, '{planName}', to_jsonb(${plan.name})),
             '{planCode}',
@@ -591,7 +589,7 @@
           ),
           '{limits}',
           ${normalizedLimitsJsonForSettings}::jsonb
->>>>>>> ef8679f1
+
         )`,
         updatedAt: new Date()
       })
