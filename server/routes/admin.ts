--- conflicted
+++ resolved
@@ -1,10 +1,10 @@
 import { Router } from 'express';
 import { z } from 'zod';
 import { db } from '../db';
-<<<<<<< HEAD
+
 import { clients, subscriptions, plans } from '../../shared/saas-schema';
 import { resolveSubscriptionPlanSlug, getSubscriptionPlanDisplayName } from '../../shared/saas-utils';
-=======
+
 import {
   clients,
   subscriptions,
@@ -14,7 +14,7 @@
   safeParseJson,
   ensurePlanCode,
 } from '../../shared/saas-schema';
->>>>>>> ef8679f1
+
 import { users } from '../../shared/schema';
 import { eq, count, and, desc, gte, lt, sql } from 'drizzle-orm';
 import type { Request, Response, NextFunction } from 'express';
@@ -275,7 +275,7 @@
       settingsPayload.limits = normalizedPlanLimits;
     }
 
-<<<<<<< HEAD
+
     const planSlug = resolveSubscriptionPlanSlug(plan.name, req.body.plan);
     const planDisplayName = getSubscriptionPlanDisplayName(planSlug);
 
@@ -314,7 +314,7 @@
         });
 
       return createdClient;
-=======
+
     const [newClient] = await db
       .insert(clients)
       .values({
@@ -345,7 +345,7 @@
       startDate: subscriptionStart,
       endDate: subscriptionEnd,
       trialEndDate: trialEndsAt,
->>>>>>> ef8679f1
+
     });
 
     res.json({
