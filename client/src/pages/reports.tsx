import { useState } from "react";
import Sidebar from "@/components/layout/sidebar";
import Header from "@/components/layout/header";
import { Card, CardContent, CardHeader, CardTitle } from "@/components/ui/card";
import { Button } from "@/components/ui/button";
import { Input } from "@/components/ui/input";
import { Badge } from "@/components/ui/badge";
import {
  Table,
  TableBody,
  TableCell,
  TableHead,
  TableHeader,
  TableRow,
} from "@/components/ui/table";
import {
  Tabs,
  TabsContent,
  TabsList,
  TabsTrigger,
} from "@/components/ui/tabs";
import {
  Select,
  SelectContent,
  SelectItem,
  SelectTrigger,
  SelectValue,
} from "@/components/ui/select";
import { Calendar, DollarSign, TrendingUp, TrendingDown, BarChart3, Package, FileText, Download } from "lucide-react";
import { useQuery, useMutation } from "@tanstack/react-query";
import { useToast } from "@/hooks/use-toast";

interface StoreConfigSummary {
  name?: string | null;
}

interface SalesTransactionSummary {
  id: string;
  transactionNumber?: string | null;
  createdAt: string;
  total: string | number;
  customer?: {
    name?: string | null;
  } | null;
}

interface SalesReportSummary {
  totalSales: string;
  transactions: SalesTransactionSummary[];
}

interface ServiceTicketSummary {
  id: string;
  ticketNumber?: string | null;
  customer?: {
    name?: string | null;
  } | null;
  deviceType?: string | null;
  deviceBrand?: string | null;
  deviceModel?: string | null;
  problem?: string | null;
  status: string;
  laborCost?: string | number | null;
  partsCost?: string | number | null;
}

interface ServiceReportSummary {
  totalServices: number;
  totalRevenue: string;
  totalCost: string;
  totalProfit: string;
  revenueBreakdown: {
    laborRevenue?: string;
    partsRevenue?: string;
  };
  tickets: ServiceTicketSummary[];
}

interface FinancialRecordSummary {
  id: string;
  createdAt: string;
  type: string;
  category?: string | null;
  description?: string | null;
  amount: string | number;
}

interface FinancialReportSummary {
  totalIncome: string;
  totalExpense: string;
  profit: string;
  totalSalesRevenue: string;
  totalCOGS: string;
  records: FinancialRecordSummary[];
}

interface InventoryProductSummary {
  id: string;
  name: string;
  stock: number | null;
  minStock?: number | null;
}

interface InventoryReportSummary {
  lowStockCount: number;
  lowStockProducts: InventoryProductSummary[];
  totalProducts: number;
  totalAssetValue: string;
  totalStockQuantity: number;
}

export default function Reports() {
  const [selectedPeriod, setSelectedPeriod] = useState("this-month");
  const [startDate, setStartDate] = useState(
    new Date(new Date().getFullYear(), new Date().getMonth(), 1).toISOString().split('T')[0]
  );
  const [endDate, setEndDate] = useState(
    new Date().toISOString().split('T')[0]
  );
  
  // Get store config for app name - WITH BETTER CACHING
  const { data: storeConfig } = useQuery<StoreConfigSummary | null>({
    queryKey: ['store-config-reports'],
    queryFn: async () => {
      const response = await fetch('/api/store-config', { credentials: 'include' });
      if (!response.ok) return { name: 'LaptopPOS' };
      return response.json() as Promise<StoreConfigSummary>;
    },
    staleTime: Infinity,
    refetchInterval: false,
    refetchOnWindowFocus: false,
    retry: false,
  });

  // API queries untuk data reports
  const { data: salesReport, isLoading: salesLoading } = useQuery<SalesReportSummary | null>({
    queryKey: [`/api/reports/sales/${startDate}/${endDate}`],
    retry: false,
  });

  const { data: serviceReport, isLoading: serviceLoading } = useQuery<ServiceReportSummary | null>({
    queryKey: [`/api/reports/services/${startDate}/${endDate}`],
    retry: false,
  });

  const { data: financialReport, isLoading: financialLoading } = useQuery<FinancialReportSummary | null>({
    queryKey: [`/api/reports/financial/${startDate}/${endDate}`],
    retry: false,
  });

  const { data: inventoryReport, isLoading: inventoryLoading } = useQuery<InventoryReportSummary | null>({
    queryKey: ["/api/reports/inventory"],
    retry: false,
  });

  const salesTransactions = salesReport?.transactions ?? [];
  const serviceTicketsList = serviceReport?.tickets ?? [];
  const financialRecords = financialReport?.records ?? [];

  const { toast } = useToast();

  // PDF Export mutation - client-side generation
  const exportPdfMutation = useMutation({
    mutationFn: async () => {
      try {
        // Import jsPDF dynamically to avoid SSR issues
        const { jsPDF } = await import('jspdf');
        
        const doc = new jsPDF('portrait', 'mm', 'a4');
        
        // Add header
        doc.setFontSize(20);
        doc.setTextColor(79, 70, 229);
        doc.text(`${storeConfig?.name || 'LaptopPOS'} - Laporan Bisnis`, 20, 30);
        
        doc.setFontSize(12);
        doc.setTextColor(0, 0, 0);
        doc.text(`Periode: ${new Date(startDate).toLocaleDateString('id-ID')} - ${new Date(endDate).toLocaleDateString('id-ID')}`, 20, 40);
        
        let yPos = 60;
        
        // Ringkasan Keuangan
        doc.setFontSize(16);
        doc.setTextColor(79, 70, 229);
        doc.text('Ringkasan Keuangan', 20, yPos);
        yPos += 15;
        
        doc.setFontSize(12);
        doc.setTextColor(0, 0, 0);
        doc.text(`Total Penjualan: Rp ${Number(salesReport?.totalSales || 0).toLocaleString('id-ID')}`, 20, yPos);
        yPos += 8;
        doc.text(`Omset Servis: Rp ${Number(serviceReport?.totalRevenue || 0).toLocaleString('id-ID')}`, 20, yPos);
        yPos += 8;
        doc.text(`Total Pemasukan: Rp ${Number(financialReport?.totalIncome || 0).toLocaleString('id-ID')}`, 20, yPos);
        yPos += 8;
        doc.text(`Total Pengeluaran: Rp ${Number(financialReport?.totalExpense || 0).toLocaleString('id-ID')}`, 20, yPos);
        yPos += 8;
        doc.text(`Harga Jual: Rp ${Number(financialReport?.totalSalesRevenue || 0).toLocaleString('id-ID')}`, 20, yPos);
        yPos += 8;
        doc.text(`HPP: Rp ${Number(financialReport?.totalCOGS || 0).toLocaleString('id-ID')}`, 20, yPos);
        yPos += 8;
        doc.text(`Laba Bersih: Rp ${Number(financialReport?.profit || 0).toLocaleString('id-ID')}`, 20, yPos);
        yPos += 20;
        
        // Laporan Servis
        doc.setFontSize(16);
        doc.setTextColor(79, 70, 229);
        doc.text('Laporan Servis', 20, yPos);
        yPos += 15;
        
        doc.setFontSize(12);
        doc.setTextColor(0, 0, 0);
        doc.text(`Total Servis: ${serviceReport?.totalServices || 0} tiket`, 20, yPos);
        yPos += 8;
        doc.text(`Revenue Labor: Rp ${Number(serviceReport?.revenueBreakdown?.laborRevenue || 0).toLocaleString('id-ID')}`, 20, yPos);
        yPos += 8;
        doc.text(`Revenue Parts: Rp ${Number(serviceReport?.revenueBreakdown?.partsRevenue || 0).toLocaleString('id-ID')}`, 20, yPos);
        yPos += 8;
        doc.text(`Modal Parts: Rp ${Number(serviceReport?.totalCost || 0).toLocaleString('id-ID')}`, 20, yPos);
        yPos += 8;
        doc.text(`Laba Servis: Rp ${Number(serviceReport?.totalProfit || 0).toLocaleString('id-ID')}`, 20, yPos);
        yPos += 20;
        
        // Laporan Inventory
        doc.setFontSize(16);
        doc.setTextColor(79, 70, 229);
        doc.text('Laporan Inventory', 20, yPos);
        yPos += 15;
        
        doc.setFontSize(12);
        doc.setTextColor(0, 0, 0);
        doc.text(`Total Produk: ${inventoryReport?.totalProducts || 0}`, 20, yPos);
        yPos += 8;
        doc.text(`Stok Rendah: ${inventoryReport?.lowStockCount || 0}`, 20, yPos);
        yPos += 8;
        doc.text(`Total Stok: ${inventoryReport?.totalStockQuantity || 0}`, 20, yPos);
        yPos += 8;
        doc.text(`Nilai Aset: Rp ${Number(inventoryReport?.totalAssetValue || 0).toLocaleString('id-ID')}`, 20, yPos);
        
        // Footer
        doc.setFontSize(10);
        doc.setTextColor(107, 114, 128);
        doc.text(`Generated on ${new Date().toLocaleString('id-ID')}`, 20, 280);
        doc.text(`© 2025 ${storeConfig?.name || 'LaptopPOS'} - Sistem Manajemen Bisnis Laptop`, 20, 290);
        
        // Save PDF
        doc.save(`laporan-bisnis-${startDate}-${endDate}.pdf`);
        
        return doc;
      } catch (error) {
        console.error('PDF Export error:', error);
        throw error;
      }
    },
    onSuccess: () => {
      toast({
        title: "Export PDF Berhasil",
        description: "Laporan PDF berhasil didownload",
      });
    },
    onError: (error) => {
      console.error('Export PDF error:', error);
      toast({
        title: "Export PDF Gagal",
        description: "Terjadi kesalahan saat mengexport laporan PDF",
        variant: "destructive",
      });
    },
  });

  // XLSX Export mutation
  const exportXlsxMutation = useMutation({
    mutationFn: async () => {
      try {
        const response = await fetch('/api/reports/export-xlsx', {
          method: 'POST',
          headers: {
            'Content-Type': 'application/json',
          },
          body: JSON.stringify({
            startDate,
            endDate
          })
        });

        if (!response.ok) {
          throw new Error(`HTTP error! status: ${response.status}`);
        }

        // Handle XLSX download
        const blob = await response.blob();
        const url = window.URL.createObjectURL(blob);
        const link = document.createElement('a');
        link.href = url;
        link.download = `laporan-bisnis-${startDate}-${endDate}.xlsx`;
        document.body.appendChild(link);
        link.click();
        document.body.removeChild(link);
        window.URL.revokeObjectURL(url);

        return blob;
      } catch (error) {
        console.error('Export XLSX error:', error);
        throw error;
      }
    },
    onSuccess: () => {
      toast({
        title: "Export XLSX Berhasil",
        description: "Laporan Excel berhasil didownload",
      });
    },
    onError: (error) => {
      console.error('Export XLSX error:', error);
      toast({
        title: "Export XLSX Gagal",
        description: "Terjadi kesalahan saat mengexport laporan Excel",
        variant: "destructive",
      });
    },
  });

  const handleExportPDF = () => {
    // Server will fetch fresh data directly from database, no need to check cached data
    exportPdfMutation.mutate();
  };

  const handleExportXLSX = () => {
    // Server will fetch fresh data directly from database, no need to check cached data
    exportXlsxMutation.mutate();
  };

  const handlePeriodChange = (period: string) => {
    setSelectedPeriod(period);
    const today = new Date();
    
    switch (period) {
      case "today":
        setStartDate(today.toISOString().split('T')[0]);
        setEndDate(today.toISOString().split('T')[0]);
        break;
      case "this-week":
        const weekStart = new Date(today.setDate(today.getDate() - today.getDay()));
        setStartDate(weekStart.toISOString().split('T')[0]);
        setEndDate(new Date().toISOString().split('T')[0]);
        break;
      case "this-month":
        setStartDate(new Date(today.getFullYear(), today.getMonth(), 1).toISOString().split('T')[0]);
        setEndDate(new Date().toISOString().split('T')[0]);
        break;
      case "last-month":
        const lastMonth = new Date(today.getFullYear(), today.getMonth() - 1, 1);
        const lastMonthEnd = new Date(today.getFullYear(), today.getMonth(), 0);
        setStartDate(lastMonth.toISOString().split('T')[0]);
        setEndDate(lastMonthEnd.toISOString().split('T')[0]);
        break;
    }
  };

  return (
    <div className="flex h-screen overflow-hidden bg-background">
      <Sidebar />
      <div className="flex-1 flex flex-col overflow-hidden">
        <Header title="Laporan Bisnis" breadcrumb="Beranda / Laporan" />
        <main className="flex-1 overflow-y-auto p-6">
          
          {/* Filter Controls */}
          <Card className="mb-6">
            <CardHeader>
              <CardTitle className="flex items-center gap-2">
                <Calendar className="w-5 h-5" />
                Filter Periode
              </CardTitle>
            </CardHeader>
            <CardContent>
              <div className="grid grid-cols-1 md:grid-cols-4 gap-4">
                <Select value={selectedPeriod} onValueChange={handlePeriodChange}>
                  <SelectTrigger>
                    <SelectValue placeholder="Pilih periode" />
                  </SelectTrigger>
                  <SelectContent>
                    <SelectItem value="today">Hari Ini</SelectItem>
                    <SelectItem value="this-week">Minggu Ini</SelectItem>
                    <SelectItem value="this-month">Bulan Ini</SelectItem>
                    <SelectItem value="last-month">Bulan Lalu</SelectItem>
                    <SelectItem value="custom">Custom</SelectItem>
                  </SelectContent>
                </Select>
                
                <Input
                  type="date"
                  value={startDate}
                  onChange={(e) => setStartDate(e.target.value)}
                  disabled={selectedPeriod !== "custom"}
                />
                
                <Input
                  type="date"
                  value={endDate}
                  onChange={(e) => setEndDate(e.target.value)}
                  disabled={selectedPeriod !== "custom"}
                />
                
                <div className="flex gap-2">
                  <Button 
                    className="flex items-center gap-2"
                    onClick={handleExportPDF}
                    disabled={exportPdfMutation.isPending}
                    data-testid="button-export-pdf"
                  >
                    <Download className="w-4 h-4" />
                    {exportPdfMutation.isPending ? "Mengexport..." : "Export PDF"}
                  </Button>
                  
                  <Button 
                    variant="outline"
                    className="flex items-center gap-2"
                    onClick={handleExportXLSX}
                    disabled={exportXlsxMutation.isPending}
                    data-testid="button-export-xlsx"
                  >
                    <FileText className="w-4 h-4" />
                    {exportXlsxMutation.isPending ? "Mengexport..." : "Export Excel"}
                  </Button>
                </div>
              </div>
            </CardContent>
          </Card>

          <Tabs defaultValue="overview" className="w-full">
            <TabsList className="grid w-full grid-cols-4">
              <TabsTrigger value="overview">Overview</TabsTrigger>
              <TabsTrigger value="sales">Penjualan</TabsTrigger>
              <TabsTrigger value="services">Servis</TabsTrigger>
              <TabsTrigger value="financial">Keuangan</TabsTrigger>
            </TabsList>

            {/* Overview Tab */}
            <TabsContent value="overview" className="space-y-6">
              <div className="grid grid-cols-1 md:grid-cols-2 lg:grid-cols-4 gap-6">
                <Card>
                  <CardContent className="p-6">
                    <div className="flex items-center justify-between">
                      <div>
                        <p className="text-sm font-medium text-muted-foreground">Total Penjualan</p>
                        <p className="text-2xl font-bold">
                          {salesLoading ? "Loading..." : `Rp ${Number(salesReport?.totalSales || 0).toLocaleString('id-ID')}`}
                        </p>
                      </div>
                      <DollarSign className="w-8 h-8 text-green-600" />
                    </div>
                  </CardContent>
                </Card>

                <Card>
                  <CardContent className="p-6">
                    <div className="flex items-center justify-between">
                      <div>
                        <p className="text-sm font-medium text-muted-foreground">Omset Servis</p>
                        <p className="text-2xl font-bold">
                          {serviceLoading ? "Loading..." : `Rp ${Number(serviceReport?.totalRevenue || 0).toLocaleString('id-ID')}`}
                        </p>
                        <p className="text-xs text-muted-foreground">
                          {serviceReport?.totalServices || 0} servis
                        </p>
                      </div>
                      <BarChart3 className="w-8 h-8 text-blue-600" />
                    </div>
                  </CardContent>
                </Card>

                <Card>
                  <CardContent className="p-6">
                    <div className="flex items-center justify-between">
                      <div>
                        <p className="text-sm font-medium text-muted-foreground">Profit</p>
                        <p className="text-2xl font-bold text-green-600">
                          {financialLoading ? "Loading..." : `Rp ${Number(financialReport?.profit || 0).toLocaleString('id-ID')}`}
                        </p>
                        <p className="text-xs text-muted-foreground mt-2">
<<<<<<< HEAD
                          Laba bersih = harga jual - HPP (Cost of Goods Sold).
                        </p>
                        <p className="text-xs text-muted-foreground">
                          Harga jual: Rp {Number(financialReport?.totalSalesRevenue || 0).toLocaleString('id-ID')} • HPP: Rp {Number(financialReport?.totalCOGS || 0).toLocaleString('id-ID')}
=======
                          Laba bersih = total harga jual - HPP (Cost of Goods Sold).
>>>>>>> 4b70e1bf
                        </p>
                      </div>
                      <TrendingUp className="w-8 h-8 text-green-600" />
                    </div>
                  </CardContent>
                </Card>

                <Card>
                  <CardContent className="p-6">
                    <div className="flex items-center justify-between">
                      <div>
                        <p className="text-sm font-medium text-muted-foreground">Nilai Aset Inventory</p>
                        <p className="text-2xl font-bold text-orange-600">
                          {inventoryLoading ? "Loading..." : `Rp ${Number(inventoryReport?.totalAssetValue || 0).toLocaleString('id-ID')}`}
                        </p>
                        <p className="text-xs text-muted-foreground">
                          {inventoryReport?.totalStockQuantity || 0} stok • {inventoryReport?.lowStockCount || 0} rendah
                        </p>
                      </div>
                      <Package className="w-8 h-8 text-orange-600" />
                    </div>
                  </CardContent>
                </Card>
              </div>
            </TabsContent>

            {/* Sales Tab */}
            <TabsContent value="sales" className="space-y-6">
              <Card>
                <CardHeader>
                  <CardTitle>Laporan Penjualan</CardTitle>
                </CardHeader>
                <CardContent>
                  {salesLoading ? (
                    <div className="text-center py-8">Loading...</div>
                  ) : salesTransactions.length === 0 ? (
                    <div className="text-center py-8 text-muted-foreground">
                      Tidak ada data penjualan untuk periode ini
                    </div>
                  ) : (
                    <Table>
                      <TableHeader>
                        <TableRow>
                          <TableHead>No. Transaksi</TableHead>
                          <TableHead>Tanggal</TableHead>
                          <TableHead>Customer</TableHead>
                          <TableHead>Total</TableHead>
                          <TableHead>Status</TableHead>
                        </TableRow>
                      </TableHeader>
                      <TableBody>
                        {salesTransactions.map((transaction) => (
                          <TableRow key={transaction.id}>
                            <TableCell>{transaction.transactionNumber}</TableCell>
                            <TableCell>{new Date(transaction.createdAt).toLocaleDateString('id-ID')}</TableCell>
                            <TableCell>{transaction.customer?.name || "Walk-in"}</TableCell>
                            <TableCell>Rp {Number(transaction.total).toLocaleString('id-ID')}</TableCell>
                            <TableCell>
                              <Badge variant="secondary">Completed</Badge>
                            </TableCell>
                          </TableRow>
                        ))}
                      </TableBody>
                    </Table>
                  )}
                </CardContent>
              </Card>
            </TabsContent>

            {/* Services Tab */}
            <TabsContent value="services" className="space-y-6">
              {/* Service Financial Summary */}
              <div className="grid grid-cols-1 md:grid-cols-3 gap-6">
                <Card>
                  <CardHeader>
                    <CardTitle className="text-green-600">Total Omset</CardTitle>
                  </CardHeader>
                  <CardContent>
                    <p className="text-2xl font-bold">
                      {serviceLoading ? "Loading..." : `Rp ${Number(serviceReport?.totalRevenue || 0).toLocaleString('id-ID')}`}
                    </p>
                    <div className="text-sm text-muted-foreground mt-2">
                      <div>Labor: Rp {Number(serviceReport?.revenueBreakdown?.laborRevenue || 0).toLocaleString('id-ID')}</div>
                      <div>Parts: Rp {Number(serviceReport?.revenueBreakdown?.partsRevenue || 0).toLocaleString('id-ID')}</div>
                    </div>
                  </CardContent>
                </Card>

                <Card>
                  <CardHeader>
                    <CardTitle className="text-red-600">Total Modal Parts</CardTitle>
                  </CardHeader>
                  <CardContent>
                    <p className="text-2xl font-bold">
                      {serviceLoading ? "Loading..." : `Rp ${Number(serviceReport?.totalCost || 0).toLocaleString('id-ID')}`}
                    </p>
                  </CardContent>
                </Card>

                <Card>
                  <CardHeader>
                    <CardTitle className="text-blue-600">Laba Bersih</CardTitle>
                  </CardHeader>
                  <CardContent>
                    <p className="text-2xl font-bold">
                      {serviceLoading ? "Loading..." : `Rp ${Number(serviceReport?.totalProfit || 0).toLocaleString('id-ID')}`}
                    </p>
                  </CardContent>
                </Card>
              </div>

              <Card>
                <CardHeader>
                  <CardTitle>Detail Tiket Servis</CardTitle>
                </CardHeader>
                <CardContent>
                  {serviceLoading ? (
                    <div className="text-center py-8">Loading...</div>
                  ) : serviceTicketsList.length === 0 ? (
                    <div className="text-center py-8 text-muted-foreground">
                      Tidak ada data servis untuk periode ini
                    </div>
                  ) : (
                    <Table>
                      <TableHeader>
                        <TableRow>
                          <TableHead>No. Tiket</TableHead>
                          <TableHead>Customer</TableHead>
                          <TableHead>Device</TableHead>
                          <TableHead>Problem</TableHead>
                          <TableHead>Status</TableHead>
                          <TableHead>Biaya</TableHead>
                        </TableRow>
                      </TableHeader>
                      <TableBody>
                        {serviceTicketsList.map((ticket) => (
                          <TableRow key={ticket.id}>
                            <TableCell>{ticket.ticketNumber}</TableCell>
                            <TableCell>{ticket.customer?.name}</TableCell>
                            <TableCell>{ticket.deviceType} {ticket.deviceBrand}</TableCell>
                            <TableCell>{ticket.problem}</TableCell>
                            <TableCell>
                              <Badge variant={ticket.status === 'completed' ? 'default' : 'secondary'}>
                                {ticket.status}
                              </Badge>
                            </TableCell>
                            <TableCell>
                              <div className="flex flex-col">
                                <div className="text-sm">
                                  {ticket.laborCost ? `Labor: Rp ${Number(ticket.laborCost).toLocaleString('id-ID')}` : 'Labor: -'}
                                </div>
                                <div className="text-sm text-muted-foreground">
                                  {ticket.partsCost ? `Parts: Rp ${Number(ticket.partsCost).toLocaleString('id-ID')}` : 'Parts: -'}
                                </div>
                              </div>
                            </TableCell>
                          </TableRow>
                        ))}
                      </TableBody>
                    </Table>
                  )}
                </CardContent>
              </Card>
            </TabsContent>

            {/* Financial Tab */}
            <TabsContent value="financial" className="space-y-6">
              <div className="grid grid-cols-1 md:grid-cols-2 lg:grid-cols-4 gap-6">
                <Card>
                  <CardHeader>
                    <CardTitle className="text-green-600">Pemasukan</CardTitle>
                  </CardHeader>
                  <CardContent>
                    <p className="text-2xl font-bold">
                      {financialLoading ? "Loading..." : `Rp ${Number(financialReport?.totalIncome || 0).toLocaleString('id-ID')}`}
                    </p>
                  </CardContent>
                </Card>

                <Card>
                  <CardHeader>
                    <CardTitle className="text-red-600">Pengeluaran</CardTitle>
                  </CardHeader>
                  <CardContent>
                    <p className="text-2xl font-bold">
                      {financialLoading ? "Loading..." : `Rp ${Number(financialReport?.totalExpense || 0).toLocaleString('id-ID')}`}
                    </p>
                  </CardContent>
                </Card>

                <Card>
                  <CardHeader>
                    <CardTitle className="text-blue-600">Harga Jual</CardTitle>
                  </CardHeader>
                  <CardContent>
                    <p className="text-2xl font-bold text-blue-600">
                      {financialLoading ? "Loading..." : `Rp ${Number(financialReport?.totalSalesRevenue || 0).toLocaleString('id-ID')}`}
                    </p>
                    <p className="text-xs text-muted-foreground mt-1">Total nilai penjualan produk pada periode ini.</p>
                  </CardContent>
                </Card>

                <Card>
                  <CardHeader>
                    <CardTitle className="text-amber-600">HPP (Cost of Goods Sold)</CardTitle>
                  </CardHeader>
                  <CardContent>
                    <p className="text-2xl font-bold text-amber-600">
                      {financialLoading ? "Loading..." : `Rp ${Number(financialReport?.totalCOGS || 0).toLocaleString('id-ID')}`}
                    </p>
                    <p className="text-xs text-muted-foreground mt-1">Total modal barang yang terjual pada periode ini.</p>
                  </CardContent>
                </Card>
              </div>

              <div className="p-4 bg-blue-50 rounded-lg">
                <p className="text-sm text-blue-800">
                  <strong>Catatan:</strong> Data keuangan mencakup penjualan produk, biaya modal parts service, 
                  penjualan parts service, dan ongkos kerja. Sistem otomatis mencatat 3 transaksi saat service diselesaikan.
                </p>
              </div>

              <Card>
                <CardHeader>
                  <CardTitle>Detail Transaksi Keuangan</CardTitle>
                </CardHeader>
                <CardContent>
                  {financialLoading ? (
                    <div className="text-center py-8">Loading...</div>
                  ) : financialRecords.length === 0 ? (
                    <div className="text-center py-8 text-muted-foreground">
                      Tidak ada data keuangan untuk periode ini
                    </div>
                  ) : (
                    <Table>
                      <TableHeader>
                        <TableRow>
                          <TableHead>Tanggal</TableHead>
                          <TableHead>Tipe</TableHead>
                          <TableHead>Kategori</TableHead>
                          <TableHead>Deskripsi</TableHead>
                          <TableHead>Jumlah</TableHead>
                        </TableRow>
                      </TableHeader>
                      <TableBody>
                        {financialRecords.map((record) => (
                          <TableRow key={record.id}>
                            <TableCell>{new Date(record.createdAt).toLocaleDateString('id-ID')}</TableCell>
                            <TableCell>
                              <Badge variant={record.type === 'income' ? 'default' : 'destructive'}>
                                {record.type === 'income' ? 'Pemasukan' : 'Pengeluaran'}
                              </Badge>
                            </TableCell>
                            <TableCell>{record.category}</TableCell>
                            <TableCell>{record.description}</TableCell>
                            <TableCell className={record.type === 'income' ? 'text-green-600' : 'text-red-600'}>
                              {record.type === 'income' ? '+' : '-'}Rp {Number(record.amount).toLocaleString('id-ID')}
                            </TableCell>
                          </TableRow>
                        ))}
                      </TableBody>
                    </Table>
                  )}
                </CardContent>
              </Card>
            </TabsContent>
          </Tabs>
        </main>
      </div>
    </div>
  );
}<|MERGE_RESOLUTION|>--- conflicted
+++ resolved
@@ -478,14 +478,14 @@
                           {financialLoading ? "Loading..." : `Rp ${Number(financialReport?.profit || 0).toLocaleString('id-ID')}`}
                         </p>
                         <p className="text-xs text-muted-foreground mt-2">
-<<<<<<< HEAD
+
                           Laba bersih = harga jual - HPP (Cost of Goods Sold).
                         </p>
                         <p className="text-xs text-muted-foreground">
                           Harga jual: Rp {Number(financialReport?.totalSalesRevenue || 0).toLocaleString('id-ID')} • HPP: Rp {Number(financialReport?.totalCOGS || 0).toLocaleString('id-ID')}
-=======
+
                           Laba bersih = total harga jual - HPP (Cost of Goods Sold).
->>>>>>> 4b70e1bf
+
                         </p>
                       </div>
                       <TrendingUp className="w-8 h-8 text-green-600" />
