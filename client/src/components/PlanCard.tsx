--- conflicted
+++ resolved
@@ -79,9 +79,9 @@
   const [editPlan, setEditPlan] = useState<EditablePlan | null>(null);
 
   const updatePlanMutation = useMutation({
-<<<<<<< HEAD
+
     mutationFn: async (data: any) => apiRequest('PUT', `/api/admin/saas/plans/${data.id}`, data),
-=======
+
     mutationFn: async (data: EditablePlan) => {
       if (!data.id) {
         throw new Error('Plan tidak ditemukan.');
@@ -129,7 +129,7 @@
 
       return apiRequest('PUT', `/api/admin/plans/${data.id}`, payload);
     },
->>>>>>> 22a4fb32
+
     onSuccess: () => {
       toast({ title: 'Success', description: 'Plan updated' });
       setIsDialogOpen(false);
@@ -174,7 +174,7 @@
   return (
     <Card className="mb-3 border-l-4 border-l-blue-500">
       <CardHeader className="flex justify-between items-center">
-<<<<<<< HEAD
+
         <CardTitle>{plan.name}</CardTitle>
         <Dialog
           open={editPlan?.id === plan.id}
@@ -186,10 +186,10 @@
             }
           }}
         >
-=======
+
         <CardTitle>{getPlanLabel(plan.name)}</CardTitle>
         <Dialog open={isDialogOpen} onOpenChange={handleDialogChange}>
->>>>>>> 22a4fb32
+
           <DialogTrigger asChild>
             <Button size="sm" variant="outline" onClick={openDialog}>
               <Pencil className="h-4 w-4" />
